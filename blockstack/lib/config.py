--- conflicted
+++ resolved
@@ -53,11 +53,6 @@
     NAMESPACE_VERSION_PAY_TO_BURN, 
     NAMESPACE_VERSION_PAY_TO_CREATOR,
     NAMESPACE_VERSION_PAY_WITH_STACKS,
-]
-
-NAMESPACE_VERSIONS_SUPPORTED = [
-    NAMESPACE_VERSION_PAY_TO_BURN, 
-    NAMESPACE_VERSION_PAY_TO_CREATOR,
 ]
 
 """ constants
@@ -78,19 +73,16 @@
 AVERAGE_BLOCKS_PER_HOUR = MINUTES_PER_HOUR/AVERAGE_MINUTES_PER_BLOCK
 
 FAST_SYNC_PUBLIC_KEYS = [
-    '022052f827a2a3cb130c9abdbbfb133adc237f3ffc305ca891f49701a9e4794d2a',
+    '0211f4f997efa0fb018082a2ed3a0af8ba1b042da03f655d953b75642fce395e9e',
 ]
 
-FAST_SYNC_DEFAULT_URL = 'http://fast-sync-19.blockstack.org/snapshot.bsk'
+FAST_SYNC_DEFAULT_URL = 'http://fast-sync.blockstack.org/snapshot.bsk'
 
 """ name price configs
 """
 
 NAME_COST_UNIT = 100            # minimum name cost in BTC is 100 satoshis, or about USD $0.00026 in September 2015 BTC
-<<<<<<< HEAD
-=======
 NAME_COST_UNIT_STACKS = 1733    # minimum name cost in STACKs is 1733 microSTACKs, or about $0.00026 with 1 STACK = USD $0.15
->>>>>>> 16138de1
 
 # BTC namespace costs (assumes ~USD $260/BTC)
 # units in satoshis
@@ -99,8 +91,6 @@
 NAMESPACE_23_CHAR_COST = 40.0 * SATOSHIS_PER_BTC        # ~$9,600
 NAMESPACE_4567_CHAR_COST = 4.0 * SATOSHIS_PER_BTC       # ~$960
 NAMESPACE_8UP_CHAR_COST = 0.4 * SATOSHIS_PER_BTC        # ~$96
-<<<<<<< HEAD
-=======
 
 # STACKS namespace costs
 # units in microSTACKs
@@ -119,7 +109,6 @@
 # Record separate numerator and denominator so we can do integer math.
 MICROSTACKS_PER_SATOSHI_NUM = 650
 MICROSTACKS_PER_SATOSHI_DEN = 15
->>>>>>> 16138de1
 
 NAMESPACE_PREORDER_EXPIRE = BLOCKS_PER_DAY      # namespace preorders expire after 1 day, if not revealed
 NAMESPACE_REVEAL_EXPIRE = BLOCKS_PER_YEAR       # namespace reveals expire after 1 year, if not readied.
@@ -148,11 +137,8 @@
     if os.environ.get("BLOCKSTACK_TEST_NAME_PREORDER_EXPIRE"):
         NAME_PREORDER_EXPIRE = int(os.environ['BLOCKSTACK_TEST_NAME_PREORDER_EXPIRE'])
 
-<<<<<<< HEAD
-=======
     if os.environ.get('BLOCKSTACK_CORE_VERSION'):
         VERSION = os.environ['BLOCKSTACK_CORE_VERSION']
->>>>>>> 16138de1
 
 MAX_NAMES_PER_SENDER = 25                # a single sender script can own up to this many names
 
@@ -211,11 +197,7 @@
     MAX_RPC_LEN = int(os.environ.get("BLOCKSTACK_TEST_MAX_RPC_LEN"))
     print("Overriding MAX_RPC_LEN to {}".format(MAX_RPC_LEN))
 
-<<<<<<< HEAD
-MAX_RPC_THREADS = 1000
-=======
 MAX_RPC_THREADS = 1000      # typical rlimit for the number of open file descriptors, minus a buffer
->>>>>>> 16138de1
 if os.environ.get('BLOCKSTACK_RPC_MAX_THREADS'):
     MAX_RPC_THREADS = int(os.environ.get('BLOCKSTACK_RPC_MAX_THREADS'))
     print('Overriding MAX_RPC_THREADS to {}'.format(MAX_RPC_THREADS))
@@ -321,11 +303,7 @@
 EPOCH_NOW = -1
 EPOCH_1_END_BLOCK = 436650      # F-Day 2016
 EPOCH_2_END_BLOCK = 488500      # F-day 2017
-<<<<<<< HEAD
-EPOCH_3_END_BLOCK = 999999      # TODO
-=======
-EPOCH_3_END_BLOCK = 546709      # F-day 2018
->>>>>>> 16138de1
+EPOCH_3_END_BLOCK = 547921      # F-day 2018
 EPOCH_4_END_BLOCK = EPOCH_NOW
 
 EPOCH_1_NAMESPACE_LIFETIME_MULTIPLIER_id = 1
@@ -372,11 +350,7 @@
     EPOCH_FEATURE_INT_DIVISION,
 ]
 
-<<<<<<< HEAD
-NUM_EPOCHS = 3
-=======
 NUM_EPOCHS = 4
->>>>>>> 16138de1
 for i in xrange(1, NUM_EPOCHS+1):
     # epoch lengths can be altered by the test framework, for ease of tests
     if os.environ.get("BLOCKSTACK_EPOCH_%s_END_BLOCK" % i, None) is not None and BLOCKSTACK_TEST:
@@ -413,12 +387,6 @@
         # epoch 1
         "end_block": EPOCH_1_END_BLOCK,
         "namespaces": {
-<<<<<<< HEAD
-            "NAMESPACE_LIFETIME_MULTIPLIER": EPOCH_1_NAMESPACE_LIFETIME_MULTIPLIER_id,
-            "NAMESPACE_LIFETIME_GRACE_PERIOD": EPOCH_1_NAMESPACE_LIFETIME_GRACE_PERIOD_id,
-            "PRICE_MULTIPLIER": EPOCH_1_PRICE_MULTIPLIER_id,
-            "NAMESPACE_RECEIVE_FEES_PERIOD": EPOCH_1_NAMESPACE_RECEIVE_FEES_PERIOD_id,
-=======
             "id": {
                 "NAMESPACE_LIFETIME_MULTIPLIER": EPOCH_1_NAMESPACE_LIFETIME_MULTIPLIER_id,
                 "NAMESPACE_LIFETIME_GRACE_PERIOD": EPOCH_1_NAMESPACE_LIFETIME_GRACE_PERIOD_id,
@@ -437,7 +405,6 @@
                 "PRICE_DIVISOR_STACKS": None,
                 "NAMESPACE_RECEIVE_FEES_PERIOD": EPOCH_1_NAMESPACE_RECEIVE_FEES_PERIOD_id,
             },
->>>>>>> 16138de1
         },
         "namespace_prices": [
             21 * 10**8,                 # 0-character cost
@@ -471,12 +438,6 @@
         # epoch 2
         "end_block": EPOCH_2_END_BLOCK,
         "namespaces": {
-<<<<<<< HEAD
-            "NAMESPACE_LIFETIME_MULTIPLIER": EPOCH_2_NAMESPACE_LIFETIME_MULTIPLIER_id,
-            "NAMESPACE_LIFETIME_GRACE_PERIOD": EPOCH_2_NAMESPACE_LIFETIME_GRACE_PERIOD_id,
-            "PRICE_MULTIPLIER": EPOCH_2_PRICE_MULTIPLIER_id,
-            "NAMESPACE_RECEIVE_FEES_PERIOD": EPOCH_2_NAMESPACE_RECEIVE_FEES_PERIOD_id,
-=======
             "id": {
                 "NAMESPACE_LIFETIME_MULTIPLIER": EPOCH_2_NAMESPACE_LIFETIME_MULTIPLIER_id,
                 "NAMESPACE_LIFETIME_GRACE_PERIOD": EPOCH_2_NAMESPACE_LIFETIME_GRACE_PERIOD_id,
@@ -495,7 +456,6 @@
                 "PRICE_DIVISOR_STACKS": None,
                 "NAMESPACE_RECEIVE_FEES_PERIOD": EPOCH_2_NAMESPACE_RECEIVE_FEES_PERIOD_id,
             },
->>>>>>> 16138de1
         },
         "namespace_prices": [
             21 * 10**8,                 # 0-character cost
@@ -529,12 +489,6 @@
         # epoch 3
         "end_block": EPOCH_3_END_BLOCK,
         "namespaces": {
-<<<<<<< HEAD
-            "NAMESPACE_LIFETIME_MULTIPLIER": EPOCH_3_NAMESPACE_LIFETIME_MULTIPLIER_id,
-            "NAMESPACE_LIFETIME_GRACE_PERIOD": EPOCH_3_NAMESPACE_LIFETIME_GRACE_PERIOD_id,
-            "PRICE_MULTIPLIER": EPOCH_3_PRICE_MULTIPLIER_id,
-            "NAMESPACE_RECEIVE_FEES_PERIOD": EPOCH_3_NAMESPACE_RECEIVE_FEES_PERIOD_id,
-=======
             "id": {
                 "NAMESPACE_LIFETIME_MULTIPLIER": EPOCH_3_NAMESPACE_LIFETIME_MULTIPLIER_id,
                 "NAMESPACE_LIFETIME_GRACE_PERIOD": EPOCH_3_NAMESPACE_LIFETIME_GRACE_PERIOD_id,
@@ -553,7 +507,6 @@
                 "PRICE_DIVISOR_STACKS": None,
                 "NAMESPACE_RECEIVE_FEES_PERIOD": EPOCH_3_NAMESPACE_RECEIVE_FEES_PERIOD_id,
             },
->>>>>>> 16138de1
         },
         "namespace_prices": [
             21 * 10**8,                 # 0-character cost
@@ -636,6 +589,11 @@
     },
 ]
 
+# if we're testing, then add the same rules for the 'test' namespace
+if BLOCKSTACK_TEST:
+    for i in xrange(0, len(EPOCHS)):
+        EPOCHS[i]['namespaces']['test'] = EPOCHS[i]['namespaces']['id']
+
 # epoch self-consistency check 
 for epoch_field in EPOCH_FIELDS:
     for i in xrange(0, len(EPOCHS)):
@@ -643,9 +601,10 @@
             raise Exception("Missing field '%s' at epoch %s" % (epoch_field, i))
 
 for i in xrange(0, len(EPOCHS)):
-    for epoch_field in EPOCHS[i]['namespaces']:
-        if not EPOCHS[i]['namespaces'].has_key(epoch_field):
-            raise Exception("Missing field '%s' at epoch %s" % (epoch_field, i))
+    for nsid in EPOCHS[i]['namespaces']:
+        for epoch_field in EPOCH_NAMESPACE_FIELDS:
+            if not EPOCHS[i]['namespaces'][nsid].has_key(epoch_field):
+                raise Exception("Missing field '%s' at epoch %s in namespace '%s'" % (epoch_field, i, nsid))
 
 # if EPOCHS[len(EPOCHS)-1]['end_block'] != EPOCH_NOW:
 #    raise Exception("Last epoch ends at %s" % EPOCHS[len(EPOCHS)-1]['end_block'])
@@ -660,6 +619,7 @@
 
 del epoch_field
 del i 
+del nsid
 
 """ magic bytes configs
 """
@@ -948,7 +908,10 @@
     what's the namespace lifetime multipler for this epoch?
     """
     epoch_config = get_epoch_config( block_height )
-    return epoch_config['namespaces']['NAMESPACE_LIFETIME_MULTIPLIER']
+    if epoch_config['namespaces'].has_key(namespace_id):
+        return epoch_config['namespaces'][namespace_id]['NAMESPACE_LIFETIME_MULTIPLIER']
+    else:
+        return epoch_config['namespaces']['*']['NAMESPACE_LIFETIME_MULTIPLIER']
 
 
 def get_epoch_namespace_lifetime_grace_period( block_height, namespace_id ):
@@ -956,7 +919,10 @@
     what's the namespace lifetime grace period for this epoch?
     """
     epoch_config = get_epoch_config( block_height )
-    return epoch_config['namespaces']['NAMESPACE_LIFETIME_GRACE_PERIOD']
+    if epoch_config['namespaces'].has_key(namespace_id):
+        return epoch_config['namespaces'][namespace_id]['NAMESPACE_LIFETIME_GRACE_PERIOD']
+    else:
+        return epoch_config['namespaces']['*']['NAMESPACE_LIFETIME_GRACE_PERIOD']
 
 
 def get_epoch_price_multiplier( block_height, namespace_id, units ):
@@ -975,9 +941,6 @@
     multiplier = 'PRICE_MULTIPLIER' if units == 'BTC' else 'PRICE_MULTIPLIER_STACKS'
 
     epoch_config = get_epoch_config( block_height )
-<<<<<<< HEAD
-    return epoch_config['namespaces']['PRICE_MULTIPLIER']
-=======
     m = None
 
     if epoch_config['namespaces'].has_key(namespace_id):
@@ -1026,7 +989,6 @@
         os.abort()
 
     return d
->>>>>>> 16138de1
 
 
 def get_epoch_namespace_receive_fees_period( block_height, namespace_id ):
@@ -1034,7 +996,10 @@
     how long can a namespace receive register/renewal fees?
     """
     epoch_config = get_epoch_config( block_height )
-    return epoch_config['namespaces']['NAMESPACE_RECEIVE_FEES_PERIOD']
+    if epoch_config['namespaces'].has_key(namespace_id):
+        return epoch_config['namespaces'][namespace_id]['NAMESPACE_RECEIVE_FEES_PERIOD']
+    else:
+        return epoch_config['namespaces']['*']['NAMESPACE_RECEIVE_FEES_PERIOD']
 
 
 def get_epoch_namespace_prices( block_height, units ):
