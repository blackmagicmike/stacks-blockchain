#!/usr/bin/env python2
# -*- coding: utf-8 -*-
"""
    Blockstack-client
    ~~~~~
    copyright: (c) 2014-2015 by Halfmoon Labs, Inc.
    copyright: (c) 2016 by Blockstack.org

    This file is part of Blockstack-client.

    Blockstack-client is free software: you can redistribute it and/or modify
    it under the terms of the GNU General Public License as published by
    the Free Software Foundation, either version 3 of the License, or
    (at your option) any later version.

    Blockstack-client is distributed in the hope that it will be useful,
    but WITHOUT ANY WARRANTY; without even the implied warranty of
    MERCHANTABILITY or FITNESS FOR A PARTICULAR PURPOSE.  See the
    GNU General Public License for more details.
    You should have received a copy of the GNU General Public License
    along with Blockstack-client.  If not, see <http://www.gnu.org/licenses/>.
"""

import config
import jsonschema
from jsonschema.exceptions import ValidationError
import re
import keylib
import copy
import urlparse

import virtualchain

<<<<<<< HEAD
from schemas import *
from constants import BLOCKSTACK_TEST, CONFIG_PATH, BLOCKSTACK_DEBUG
=======
from .schemas import USER_ZONEFILE_SCHEMA, OP_URI_TARGET_PATTERN
from .constants import BLOCKSTACK_TEST, CONFIG_PATH, BLOCKSTACK_DEBUG
>>>>>>> 486c35b3

import scripts

from logger import get_logger

log = get_logger()

def is_user_zonefile(d):
    """
    Is the given dict (or dict-like object) a user zonefile?
    * the zonefile must have a URI record
    """

    try:
        jsonschema.validate(d, USER_ZONEFILE_SCHEMA)
        return True
    except ValidationError as ve:
        if BLOCKSTACK_TEST:
            log.exception(ve)

        return False


def user_zonefile_data_pubkey(user_zonefile, key_prefix='pubkey:data:'):
    """
    Get a user's data public key from their zonefile.
    There can be only one.

    Return the uncompressed data public key on success
    Return None if not defined
    Raise if there are multiple ones.
    """
    if not is_user_zonefile(user_zonefile):
        log.debug("invalid zone file")
        return None

    if 'txt' not in user_zonefile:
        return None

    data_pubkey = None
    # check that there is only one of these
    for txtrec in user_zonefile['txt']:
        if isinstance(txtrec['txt'], list) or not txtrec['txt'].startswith(key_prefix):
            continue

        if data_pubkey is not None:
            msg = 'Invalid zone file: multiple data keys'
            log.error(msg)
            raise ValueError('{} starting with "{}"'.format(msg, key_prefix))

        data_pubkey = txtrec['txt'][len(key_prefix):]

        # must be DER-encoded EC public key--either uncompressed or compressed
        if not re.match(r'^[0-9a-fA-F]{66}$', data_pubkey) and not re.match(r'[0-9a-fA-F]{130}$', data_pubkey):
            data_pubkey = None

    if data_pubkey is None:
        return None

    # uncompressed!
    if keylib.key_formatting.get_pubkey_format(data_pubkey) == 'hex_compressed':
        data_pubkey = keylib.key_formatting.decompress(data_pubkey)

    return data_pubkey


def user_zonefile_set_data_pubkey(user_zonefile, pubkey_hex, key_prefix='pubkey:data:'):
    """
    Set the data public key in the zonefile.
    NOTE: you will need to re-sign all your data!
    """
    assert is_user_zonefile(user_zonefile)

    user_zonefile.setdefault('txt', [])

    # compressed...
    pubkey_hex = keylib.key_formatting.compress(pubkey_hex)

    txt = '{}{}'.format(key_prefix, str(pubkey_hex))

    for txtrec in user_zonefile['txt']:
        if txtrec['txt'].startswith(key_prefix):
            # overwrite
            txtrec['txt'] = txt
            return user_zonefile

    # not present.  add.
    name_txt = {'name': 'pubkey', 'txt': txt}
    user_zonefile['txt'].append(name_txt)

    return user_zonefile


def user_zonefile_remove_data_pubkey(user_zonefile, key_prefix='pubkey:data:'):
    """
    Remove the data public key in the zonefile.
    NOTE: you will need to re-sign all your data!
    """
    assert is_user_zonefile(user_zonefile)

    user_zonefile.setdefault('txt', [])

    new_txts = []
    for txtrec in user_zonefile['txt']:
        if not txtrec['txt'].startswith(key_prefix):
            new_txts.append(txtrec)

    user_zonefile['txt'] = new_txts
    return user_zonefile


def user_zonefile_urls(user_zonefile):
    """
    Given a user's zonefile, get the profile URLs
    """
    assert is_user_zonefile(user_zonefile)

    if 'uri' not in user_zonefile:
        return None

    ret = []
    for urirec in user_zonefile['uri']:
        if 'target' in urirec:
            ret.append(urirec['target'].strip('"'))

    # if there's no scheme, then assume https://
    fixed_urls = []
    for url in ret:
        parts = urlparse.urlparse(url)
        if len(parts.scheme) == 0:
            url = 'https://' + url

        fixed_urls.append(url)

    return fixed_urls


def user_zonefile_txts(user_zonefile):
    """
    Given a user's zonefile, get the txt records.
    Return [{'name': name, 'txt': txt}]
    """
    assert is_user_zonefile(user_zonefile)

    if 'txt' not in user_zonefile:
        return None

    ret = copy.deepcopy(user_zonefile.get('txt', []))
    return ret


def add_user_zonefile_url(user_zonefile, url):
    """
    Add a url to a zonefile
    Return the new zonefile on success
    Return None on error or on duplicate URL
    """
    from .zonefile import url_to_uri_record

    assert is_user_zonefile(user_zonefile)

    # be strict--require a scheme!
    assert re.match(OP_URI_TARGET_PATTERN, url)

    user_zonefile.setdefault('uri', [])

    # avoid duplicates
    for urirec in user_zonefile['uri']:
        target = urirec.get('target', '')
        if target.strip('"') == url:
            return None

    new_urirec = url_to_uri_record(url)
    user_zonefile['uri'].append(new_urirec)

    return user_zonefile


def remove_user_zonefile_url(user_zonefile, url):
    """
    Remove a url from a zonefile
    Return the new zonefile on success
    Return None on error.
    """

    assert is_user_zonefile(user_zonefile)

    if 'uri' not in user_zonefile:
        return None

    for urirec in user_zonefile['uri']:
        target = urirec.get('target', '')
        if target.strip('"') == url:
            user_zonefile['uri'].remove(urirec)

    return user_zonefile


def add_user_zonefile_txt(user_zonefile, txt_name, txt_data):
    """
    Add a TXT record to a zone file
    Return the new zone file on success
    Return None on duplicate or error
    """

    assert is_user_zonefile(user_zonefile)
    user_zonefile.setdefault('txt', [])

    # avoid duplicates
    for txtrec in user_zonefile['txt']:
        name = txtrec['name']
        if txt_name == name:
            return None

    new_txtrec = {
        'name': txt_name,
        'txt': txt_data
    }

    user_zonefile['txt'].append(new_txtrec)
    assert is_user_zonefile(user_zonefile)
    return user_zonefile


def remove_user_zonefile_txt(user_zonefile, txt_name):
    """
    Remove a TXT record from a zone file.
    Return the new zone file on success.
    Return None on not found
    """

    assert is_user_zonefile(user_zonefile)
    
    if 'txt' not in user_zonefile:
        return None

    for txtrec in user_zonefile['txt']:
        name = txtrec['name']
        if name == txt_name:
            user_zonefile['txt'].remove(txtrec)

    return user_zonefile


def swap_user_zonefile_urls(user_zonefile, url_1, url_2):
    """
    Swap the locations of the URLs in a zonefile
    Return the new zonefile on success
    Return None on error
    """

    assert is_user_zonefile(user_zonefile)

    if 'uri' not in user_zonefile:
        return None

    if len(user_zonefile['uri']) <= url_1:
        return None

    if len(user_zonefile['uri']) <= url_2:
        return None

    tmp = user_zonefile['uri'][url_2]
    user_zonefile['uri'][url_2] = user_zonefile['uri'][url_1]
    user_zonefile['uri'][url_1] = tmp

    return user_zonefile


def make_empty_user_profile( config_path=CONFIG_PATH ):
    """
    Given a user's name, create an empty profile.
    """
    
    ret = {
        '@type': 'Person',
        'accounts': []
    }

    return ret


def put_immutable_data_zonefile(user_zonefile, data_id, data_hash, data_url=None):
    """
    Add a data hash to a user's zonefile.  Make sure it's a valid hash as well.
    Return True on success
    Return False otherwise.
    """

    if not is_user_zonefile(user_zonefile):
        log.debug("Invalid zone file structure")
        return False

    data_hash = str(data_hash)
    assert scripts.is_valid_hash(data_hash)

    k = get_immutable_data_hashes(user_zonefile, data_id)
    if k is not None and len(k) > 0:
        # exists or name collision
        log.debug("collision on {} ({})".format(data_id, k))
        return k[0] == data_hash

    txtrec = '#{}'.format(data_hash)
    if data_url is not None:
        txtrec = '{}{}'.format(data_url, txtrec)

    user_zonefile.setdefault('txt', [])

    name_txt = {'name': data_id, 'txt': txtrec}
    user_zonefile['txt'].append(name_txt)

    return True


def get_immutable_hash_from_txt(txtrec):
    """
    Given an immutable data txt record,
    get the hash.
    The hash is the suffix that begins with #.
    Return None if invalid or not present
    """
    if '#' not in txtrec:
        return None

    h = txtrec.split('#')[-1]
    if not scripts.is_valid_hash(h):
        return None

    return h


def get_immutable_url_from_txt(txtrec):
    """
    Given an immutable data txt record,
    get the URL hint.
    This is everything that starts before the last #.
    Return None if there is no URL, or we can't parse the txt record
    """
    if '#' not in txtrec:
        return None

    url = '#'.join(txtrec.split('#')[:-1])

    return url or None


def remove_immutable_data_zonefile(user_zonefile, data_hash):
    """
    Remove a data hash from a user's zonefile.
    Return True if removed
    Return False if not present
    """
    assert is_user_zonefile(user_zonefile)

    data_hash = str(data_hash)
    assert scripts.is_valid_hash(data_hash), 'Invalid data hash "{}"'.format(data_hash)

    if 'txt' not in user_zonefile:
        return False

    for txtrec in user_zonefile['txt']:
        h = None
        try:
            h = get_immutable_hash_from_txt(txtrec['txt'])
            if h is None:
                continue

            assert scripts.is_valid_hash(h)

        except AssertionError as ae:
            log.debug("Invalid immutable data hash")
            continue

        if data_hash == h:
            user_zonefile['txt'].remove(txtrec)
            return True

    return False


def has_immutable_data(user_zonefile, data_hash):
    """
    Does the given user have the given immutable data?
    Return True if so
    Return False if not
    """
    assert is_user_zonefile(user_zonefile)

    data_hash = str(data_hash)
    assert scripts.is_valid_hash(data_hash), 'Invalid data hash "{}"'.format(data_hash)

    if 'txt' not in user_zonefile:
        return False

    for txtrec in user_zonefile['txt']:
        h = None
        try:
            h = get_immutable_hash_from_txt(txtrec['txt'])
            if h is None:
                continue

            assert scripts.is_valid_hash(h)

        except AssertionError as ae:
            log.error("Invalid immutable data hash")
            continue

        if data_hash == h:
            return True

    return False


def has_immutable_data_id(user_zonefile, data_id):
    """
    Does the given user have the given immutable data?
    Return True if so
    Return False if not
    """
    if not is_user_zonefile(user_zonefile):
        log.debug("Not a valid zone file")
        return False

    if 'txt' not in user_zonefile:
        return False

    for txtrec in user_zonefile['txt']:
        d_id = None
        try:
            d_id = txtrec['name']
            h = get_immutable_hash_from_txt(txtrec['txt'])
            if h is None:
                continue

            assert scripts.is_valid_hash(h)
        except AssertionError:
            continue

        if data_id == d_id:
            return True

    return False


def get_immutable_data_hashes(user_zonefile, data_id):
    """
    Get the hash of an immutable datum by name.
    Return None if there is no match.
    Return the list of hashes otherwise
    """
    assert is_user_zonefile(user_zonefile)

    if 'txt' not in user_zonefile:
        return None

    ret = None
    for txtrec in user_zonefile['txt']:
        h, d_id = None, None

        try:
            d_id = txtrec['name']
            if data_id != d_id:
                continue

            h = get_immutable_hash_from_txt(txtrec['txt'])
            if h is None:
                continue

            msg = 'Invalid data hash for "{}" (got "{}" from {})'
            assert scripts.is_valid_hash(h), msg.format(d_id, h, txtrec['txt'])
        except AssertionError as ae:
            if BLOCKSTACK_TEST is not None:
                log.exception(ae)

            continue

        if ret is None:
            ret = [h]
        else:
            ret.append(h)

    return ret


def get_immutable_data_url(user_zonefile, data_hash):
    """
    Given the hash of an immutable datum, find the associated
    URL hint (if given)
    Return None if not given, or not found.
    """

    assert is_user_zonefile(user_zonefile)

    if 'txt' not in user_zonefile:
        return None

    for txtrec in user_zonefile['txt']:
        h = None
        try:
            h = get_immutable_hash_from_txt(txtrec['txt'])
            if h is None:
                continue

            assert scripts.is_valid_hash(h)

            if data_hash != h:
                continue

            url = get_immutable_url_from_txt(txtrec['txt'])
        except AssertionError as ae:
            log.debug("Invalid immutable data hash {}".format(h))
            continue

        return url

    return None


def list_immutable_data_zonefile(user_zonefile):
    """
    Get the IDs and hashes of all immutable data
    Return [(data ID, hash)]
    """
    assert is_user_zonefile(user_zonefile)

    ret = []
    if 'txt' not in user_zonefile:
        return ret

    for txtrec in user_zonefile['txt']:
        try:
            d_id = txtrec['name']
            h = get_immutable_hash_from_txt(txtrec['txt'])
            assert scripts.is_valid_hash(h)
            ret.append((d_id, h))
        except AssertionError as ae:
            log.error("Invalid immutable data hash")
            continue

    return ret


def urls_from_uris( uri_records ):
    """
    Get the list of URLs from a list of URI records
    """
    return [u['target'].strip('"') for u in uri_records]


def mutable_data_urls(mutable_info):
    """
    Get the URLs from a mutable data zonefile
    """
    uri_records = mutable_info.get('uri')

    if uri_records is None:
        return None

    return urls_from_uris( uri_records )<|MERGE_RESOLUTION|>--- conflicted
+++ resolved
@@ -31,13 +31,8 @@
 
 import virtualchain
 
-<<<<<<< HEAD
-from schemas import *
-from constants import BLOCKSTACK_TEST, CONFIG_PATH, BLOCKSTACK_DEBUG
-=======
 from .schemas import USER_ZONEFILE_SCHEMA, OP_URI_TARGET_PATTERN
 from .constants import BLOCKSTACK_TEST, CONFIG_PATH, BLOCKSTACK_DEBUG
->>>>>>> 486c35b3
 
 import scripts
 
