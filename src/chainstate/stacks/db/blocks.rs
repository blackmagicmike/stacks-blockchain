// Copyright (C) 2013-2020 Blocstack PBC, a public benefit corporation
// Copyright (C) 2020 Stacks Open Internet Foundation
//
// This program is free software: you can redistribute it and/or modify
// it under the terms of the GNU General Public License as published by
// the Free Software Foundation, either version 3 of the License, or
// (at your option) any later version.
//
// This program is distributed in the hope that it will be useful,
// but WITHOUT ANY WARRANTY; without even the implied warranty of
// MERCHANTABILITY or FITNESS FOR A PARTICULAR PURPOSE.  See the
// GNU General Public License for more details.
//
// You should have received a copy of the GNU General Public License
// along with this program.  If not, see <http://www.gnu.org/licenses/>.

use std::cmp;
use std::collections::{HashMap, HashSet};
use std::convert::From;
use std::fmt;
use std::fs;
use std::io;
use std::io::prelude::*;
use std::io::{Read, Seek, SeekFrom, Write};

use rusqlite::Connection;
use rusqlite::DatabaseName;

use core::mempool::MAXIMUM_MEMPOOL_TX_CHAINING;
use core::*;

use chainstate::burn::operations::*;

use chainstate::stacks::db::accounts::MinerReward;
use chainstate::stacks::db::transactions::TransactionNonceMismatch;
use chainstate::stacks::db::*;
use chainstate::stacks::index::MarfTrieId;
use chainstate::stacks::Error;
use chainstate::stacks::*;

use chainstate::burn::BlockSnapshot;

use std::path::{Path, PathBuf};

use util::db::Error as db_error;
use util::db::{
    query_count, query_int, query_row, query_row_columns, query_row_panic, query_rows,
    tx_busy_handler, DBConn, FromColumn, FromRow,
};

use util::db::u64_to_sql;
use util::get_epoch_time_secs;
use util::hash::to_hex;
use util::strings::StacksString;

use util::retry::BoundReader;

use chainstate::burn::db::sortdb::*;

use net::BlocksInvData;
use net::Error as net_error;
use net::MAX_MESSAGE_LEN;

use vm::types::{
    AssetIdentifier, PrincipalData, QualifiedContractIdentifier, StandardPrincipalData, TupleData,
    TypeSignature, Value,
};

use vm::contexts::AssetMap;

use vm::analysis::run_analysis;
use vm::ast::build_ast;

use vm::clarity::{ClarityBlockConnection, ClarityConnection, ClarityInstance};

pub use vm::analysis::errors::{CheckError, CheckErrors};

use vm::database::BurnStateDB;
use vm::database::ClarityDatabase;

use vm::contracts::Contract;

use rand::thread_rng;
use rand::RngCore;

use rusqlite::{Error as sqlite_error, OptionalExtension};

#[derive(Debug, Clone, PartialEq)]
pub struct StagingMicroblock {
    pub consensus_hash: ConsensusHash,
    pub anchored_block_hash: BlockHeaderHash,
    pub microblock_hash: BlockHeaderHash,
    pub parent_hash: BlockHeaderHash,
    pub sequence: u16,
    pub processed: bool,
    pub orphaned: bool,
    pub block_data: Vec<u8>,
}

#[derive(Debug, Clone, PartialEq)]
pub struct StagingBlock {
    pub consensus_hash: ConsensusHash,
    pub anchored_block_hash: BlockHeaderHash,
    pub parent_consensus_hash: ConsensusHash,
    pub parent_anchored_block_hash: BlockHeaderHash,
    pub parent_microblock_hash: BlockHeaderHash,
    pub parent_microblock_seq: u16,
    pub microblock_pubkey_hash: Hash160,
    pub height: u64,
    pub processed: bool,
    pub attachable: bool,
    pub orphaned: bool,
    pub commit_burn: u64,
    pub sortition_burn: u64,
    pub block_data: Vec<u8>,
}

#[derive(Debug, Clone, PartialEq)]
pub struct StagingUserBurnSupport {
    pub consensus_hash: ConsensusHash,
    pub anchored_block_hash: BlockHeaderHash,
    pub address: StacksAddress,
    pub burn_amount: u64,
    pub vtxindex: u32,
}

#[derive(Debug)]
pub enum MemPoolRejection {
    SerializationFailure(net_error),
    DeserializationFailure(net_error),
    FailedToValidate(Error),
    FeeTooLow(u64, u64),
    BadNonces(TransactionNonceMismatch),
    NotEnoughFunds(u128, u128),
    NoSuchContract,
    NoSuchPublicFunction,
    BadFunctionArgument(CheckError),
    ContractAlreadyExists(QualifiedContractIdentifier),
    PoisonMicroblocksDoNotConflict,
    NoAnchorBlockWithPubkeyHash(Hash160),
    InvalidMicroblocks,
    BadAddressVersionByte,
    NoCoinbaseViaMempool,
    NoSuchChainTip(ConsensusHash, BlockHeaderHash),
    ConflictingNonceInMempool,
    TooMuchChaining,
    DBError(db_error),
    Other(String),
}

impl MemPoolRejection {
    pub fn into_json(self, txid: &Txid) -> serde_json::Value {
        use self::MemPoolRejection::*;
        let (reason_code, reason_data) = match self {
            SerializationFailure(e) => ("Serialization", Some(json!({"message": e.to_string()}))),
            DeserializationFailure(e) => {
                ("Deserialization", Some(json!({"message": e.to_string()})))
            }
            TooMuchChaining => (
                "TooMuchChaining",
                Some(json!({"message": "Nonce would exceed chaining limit in mempool"})),
            ),
            FailedToValidate(e) => (
                "SignatureValidation",
                Some(json!({"message": e.to_string()})),
            ),
            FeeTooLow(actual, expected) => (
                "FeeTooLow",
                Some(json!({
                                                "expected": expected,
                                                "actual": actual})),
            ),
            BadNonces(TransactionNonceMismatch {
                expected,
                actual,
                principal,
                is_origin,
                ..
            }) => (
                "BadNonce",
                Some(json!({
                     "expected": expected,
                     "actual": actual,
                     "principal": principal.to_string(),
                     "is_origin": is_origin})),
            ),
            NotEnoughFunds(expected, actual) => (
                "NotEnoughFunds",
                Some(json!({
                    "expected": format!("0x{}", to_hex(&expected.to_be_bytes())),
                    "actual": format!("0x{}", to_hex(&actual.to_be_bytes()))
                })),
            ),
            NoSuchContract => ("NoSuchContract", None),
            NoSuchPublicFunction => ("NoSuchPublicFunction", None),
            BadFunctionArgument(e) => (
                "BadFunctionArgument",
                Some(json!({"message": e.to_string()})),
            ),
            ConflictingNonceInMempool => ("ConflictingNonceInMempool", None),
            ContractAlreadyExists(id) => (
                "ContractAlreadyExists",
                Some(json!({ "contract_identifier": id.to_string() })),
            ),
            PoisonMicroblocksDoNotConflict => ("PoisonMicroblocksDoNotConflict", None),
            NoAnchorBlockWithPubkeyHash(_h) => ("PoisonMicroblockHasUnknownPubKeyHash", None),
            InvalidMicroblocks => ("PoisonMicroblockIsInvalid", None),
            BadAddressVersionByte => ("BadAddressVersionByte", None),
            NoCoinbaseViaMempool => ("NoCoinbaseViaMempool", None),
            // this should never happen via the RPC interface
            NoSuchChainTip(..) => ("ServerFailureNoSuchChainTip", None),
            DBError(e) => (
                "ServerFailureDatabase",
                Some(json!({"message": e.to_string()})),
            ),
            Other(s) => ("ServerFailureOther", Some(json!({ "message": s }))),
        };
        let mut result = json!({
            "txid": format!("{}", txid.to_hex()),
            "error": "transaction rejected",
            "reason": reason_code,
        });
        if let Some(reason_data) = reason_data {
            result
                .as_object_mut()
                .unwrap()
                .insert("reason_data".to_string(), reason_data);
        }
        result
    }
}

impl From<db_error> for MemPoolRejection {
    fn from(e: db_error) -> MemPoolRejection {
        MemPoolRejection::DBError(e)
    }
}

// These constants are mempool acceptance heuristics, but
//  not part of the protocol consensus (i.e., a block
//  that includes a transaction that violates these won't
//  be invalid)
pub const MINIMUM_TX_FEE: u64 = 1;
pub const MINIMUM_TX_FEE_RATE_PER_BYTE: u64 = 1;

impl StagingBlock {
    pub fn is_first_mined(&self) -> bool {
        self.parent_anchored_block_hash == FIRST_STACKS_BLOCK_HASH
    }
}

impl FromRow<StagingMicroblock> for StagingMicroblock {
    fn from_row<'a>(row: &'a Row) -> Result<StagingMicroblock, db_error> {
        let anchored_block_hash: BlockHeaderHash =
            BlockHeaderHash::from_column(row, "anchored_block_hash")?;
        let consensus_hash: ConsensusHash = ConsensusHash::from_column(row, "consensus_hash")?;
        let microblock_hash: BlockHeaderHash =
            BlockHeaderHash::from_column(row, "microblock_hash")?;
        let parent_hash: BlockHeaderHash =
            BlockHeaderHash::from_column(row, "parent_hash")?;
        let sequence: u16 = row.get("sequence");
        let processed_i64: i64 = row.get("processed");
        let orphaned_i64: i64 = row.get("orphaned");
        let block_data: Vec<u8> = vec![];

        let processed = processed_i64 != 0;
        let orphaned = orphaned_i64 != 0;

        Ok(StagingMicroblock {
            consensus_hash,
            anchored_block_hash,
            microblock_hash,
            parent_hash,
            sequence,
            processed,
            orphaned,
            block_data,
        })
    }
}

impl FromRow<StagingBlock> for StagingBlock {
    fn from_row<'a>(row: &'a Row) -> Result<StagingBlock, db_error> {
        let anchored_block_hash: BlockHeaderHash =
            BlockHeaderHash::from_column(row, "anchored_block_hash")?;
        let parent_anchored_block_hash: BlockHeaderHash =
            BlockHeaderHash::from_column(row, "parent_anchored_block_hash")?;
        let consensus_hash: ConsensusHash = ConsensusHash::from_column(row, "consensus_hash")?;
        let parent_consensus_hash: ConsensusHash =
            ConsensusHash::from_column(row, "parent_consensus_hash")?;
        let parent_microblock_hash: BlockHeaderHash =
            BlockHeaderHash::from_column(row, "parent_microblock_hash")?;
        let parent_microblock_seq: u16 = row.get("parent_microblock_seq");
        let microblock_pubkey_hash: Hash160 = Hash160::from_column(row, "microblock_pubkey_hash")?;
        let height = u64::from_column(row, "height")?;
        let attachable_i64: i64 = row.get("attachable");
        let processed_i64: i64 = row.get("processed");
        let orphaned_i64: i64 = row.get("orphaned");
        let commit_burn = u64::from_column(row, "commit_burn")?;
        let sortition_burn = u64::from_column(row, "sortition_burn")?;
        let block_data: Vec<u8> = vec![];

        let processed = processed_i64 != 0;
        let attachable = attachable_i64 != 0;
        let orphaned = orphaned_i64 != 0;

        Ok(StagingBlock {
            anchored_block_hash,
            parent_anchored_block_hash,
            consensus_hash,
            parent_consensus_hash,
            parent_microblock_hash,
            parent_microblock_seq,
            microblock_pubkey_hash,
            height,
            processed,
            attachable,
            orphaned,
            commit_burn,
            sortition_burn,
            block_data,
        })
    }
}

impl FromRow<StagingUserBurnSupport> for StagingUserBurnSupport {
    fn from_row<'a>(row: &'a Row) -> Result<StagingUserBurnSupport, db_error> {
        let anchored_block_hash: BlockHeaderHash =
            BlockHeaderHash::from_column(row, "anchored_block_hash")?;
        let consensus_hash: ConsensusHash = ConsensusHash::from_column(row, "consensus_hash")?;
        let address: StacksAddress = StacksAddress::from_column(row, "address")?;
        let burn_amount = u64::from_column(row, "burn_amount")?;
        let vtxindex: u32 = row.get("vtxindex");

        Ok(StagingUserBurnSupport {
            anchored_block_hash,
            consensus_hash,
            address,
            burn_amount,
            vtxindex,
        })
    }
}

impl StagingMicroblock {
    #[cfg(test)]
    pub fn try_into_microblock(self) -> Result<StacksMicroblock, StagingMicroblock> {
        StacksMicroblock::consensus_deserialize(&mut &self.block_data[..]).map_err(|_e| self)
    }
}

impl BlockStreamData {
    pub fn new_block(index_block_hash: StacksBlockId) -> BlockStreamData {
        BlockStreamData {
            index_block_hash: index_block_hash,
            rowid: None,
            offset: 0,
            total_bytes: 0,

            is_microblock: false,
            microblock_hash: BlockHeaderHash([0u8; 32]),
            parent_index_block_hash: StacksBlockId([0u8; 32]),
            seq: 0,
            unconfirmed: false,
            num_mblocks_buf: [0u8; 4],
            num_mblocks_ptr: 0
        }
    }

    pub fn new_microblock_confirmed(chainstate: &StacksChainState, tail_index_microblock_hash: StacksBlockId) -> Result<BlockStreamData, Error> {
        // look up parent
        let mblock_info = StacksChainState::load_staging_microblock_info_indexed(&chainstate.db(), &tail_index_microblock_hash)?
            .ok_or(Error::NoSuchBlockError)?;

        let parent_index_block_hash = StacksBlockHeader::make_index_block_hash(&mblock_info.consensus_hash, &mblock_info.anchored_block_hash);

        // need to send out the consensus_serialize()'ed array length before sending microblocks.
        // this is exactly what seq tells us, though.
        let num_mblocks_buf = ((mblock_info.sequence as u32) + 1).to_be_bytes();

        Ok(BlockStreamData {
            index_block_hash: StacksBlockId([0u8; 32]),
            rowid: None,
            offset: 0,
            total_bytes: 0,

            is_microblock: true,
            microblock_hash: mblock_info.microblock_hash,
            parent_index_block_hash: parent_index_block_hash,
            seq: mblock_info.sequence,
            unconfirmed: false,
            num_mblocks_buf: num_mblocks_buf,
            num_mblocks_ptr: 0
        })
    }

    pub fn new_microblock_unconfirmed(
        chainstate: &StacksChainState,
        anchored_index_block_hash: StacksBlockId,
        seq: u16,
    ) -> Result<BlockStreamData, Error> {
        let mblock_info = StacksChainState::load_next_descendant_microblock(
            &chainstate.db(),
            &anchored_index_block_hash,
            seq
        )?.ok_or(Error::NoSuchBlockError)?;

        Ok(BlockStreamData {
            index_block_hash: anchored_index_block_hash.clone(),
            rowid: None,
            offset: 0,
            total_bytes: 0,

            is_microblock: true,
            microblock_hash: mblock_info.block_hash(),
            parent_index_block_hash: anchored_index_block_hash,
            seq: seq,
            unconfirmed: true,
            num_mblocks_buf: [0u8; 4],
            num_mblocks_ptr: 4      // stops us from trying to send a length prefix
        })
    }

    pub fn stream_to<W: Write>(
        &mut self,
        chainstate: &mut StacksChainState,
        fd: &mut W,
        count: u64,
    ) -> Result<u64, Error> {
        if self.is_microblock {
            let mut num_written = 0;
            if !self.unconfirmed {
                // Confirmed microblocks are represented as a consensus-encoded vector of
                // microblocks, in reverse sequence order.
                // Write 4-byte length prefix first
                while self.num_mblocks_ptr < self.num_mblocks_buf.len() {
                    // stream length prefix
                    test_debug!("Try to send length prefix {:?} (ptr={})", &self.num_mblocks_buf[self.num_mblocks_ptr..], self.num_mblocks_ptr);
                    let num_sent = match fd.write(&self.num_mblocks_buf[self.num_mblocks_ptr..]) {
                        Ok(0) => {
                            // done (disconnected)
                            return Ok(num_written);
                        },
                        Ok(n) => {
                            self.num_mblocks_ptr += n;
                            n as u64
                        },
                        Err(e) => {
                            if e.kind() == io::ErrorKind::Interrupted {
                                // EINTR; try again
                                continue;
                            }
                            else if e.kind() == io::ErrorKind::WouldBlock
                                || (cfg!(windows) && e.kind() == io::ErrorKind::TimedOut)
                            {
                                // blocked
                                return Ok(num_written);
                            }
                            else {
                                return Err(Error::WriteError(e))
                            }
                        }
                    };
                    num_written += num_sent;
                }
                StacksChainState::stream_microblocks_confirmed(&chainstate, fd, self, count)
                    .and_then(|bytes_sent| Ok(bytes_sent + num_written))
            }
            else {
                StacksChainState::stream_microblocks_unconfirmed(&chainstate, fd, self, count)
                    .and_then(|bytes_sent| Ok(bytes_sent + num_written))
            }
        } else {
            chainstate.stream_block(fd, self, count)
        }
    }
}

impl StacksChainState {
    /// Get the path to a block in the chunk store
    pub fn get_index_block_path(
        blocks_dir: &str,
        index_block_hash: &StacksBlockId,
    ) -> Result<String, Error> {
        let block_hash_bytes = index_block_hash.as_bytes();
        let mut block_path = PathBuf::from(blocks_dir);

        block_path.push(to_hex(&block_hash_bytes[0..2]));
        block_path.push(to_hex(&block_hash_bytes[2..4]));
        block_path.push(format!("{}", index_block_hash));

        let blocks_path_str = block_path
            .to_str()
            .ok_or_else(|| Error::DBError(db_error::ParseError))?
            .to_string();
        Ok(blocks_path_str)
    }

    /// Get the path to a block in the chunk store, given the burn header hash and block hash.
    pub fn get_block_path(
        blocks_dir: &str,
        consensus_hash: &ConsensusHash,
        block_hash: &BlockHeaderHash,
    ) -> Result<String, Error> {
        let index_block_hash = StacksBlockHeader::make_index_block_hash(consensus_hash, block_hash);
        StacksChainState::get_index_block_path(blocks_dir, &index_block_hash)
    }

    /// Make a directory tree for storing this block to the chunk store, and return the block's path
    fn make_block_dir(
        blocks_dir: &String,
        consensus_hash: &ConsensusHash,
        block_hash: &BlockHeaderHash,
    ) -> Result<String, Error> {
        let index_block_hash = StacksBlockHeader::make_index_block_hash(consensus_hash, block_hash);
        let block_hash_bytes = index_block_hash.as_bytes();
        let mut block_path = PathBuf::from(blocks_dir);

        block_path.push(to_hex(&block_hash_bytes[0..2]));
        block_path.push(to_hex(&block_hash_bytes[2..4]));

        let _ = StacksChainState::mkdirs(&block_path)?;

        block_path.push(format!("{}", to_hex(block_hash_bytes)));
        let blocks_path_str = block_path
            .to_str()
            .ok_or_else(|| Error::DBError(db_error::ParseError))?
            .to_string();
        Ok(blocks_path_str)
    }

    pub fn atomic_file_store<F>(
        path: &String,
        delete_on_error: bool,
        mut writer: F,
    ) -> Result<(), Error>
    where
        F: FnMut(&mut fs::File) -> Result<(), Error>,
    {
        let path_tmp = format!("{}.tmp", path);
        let mut fd = fs::OpenOptions::new()
            .read(false)
            .write(true)
            .create(true)
            .truncate(true)
            .open(&path_tmp)
            .map_err(|e| {
                if e.kind() == io::ErrorKind::NotFound {
                    error!("File not found: {:?}", &path_tmp);
                    Error::DBError(db_error::NotFoundError)
                } else {
                    error!("Failed to open {:?}: {:?}", &path_tmp, &e);
                    Error::DBError(db_error::IOError(e))
                }
            })?;

        writer(&mut fd).map_err(|e| {
            if delete_on_error {
                // abort
                let _ = fs::remove_file(&path_tmp);
            }
            e
        })?;

        fd.sync_all()
            .map_err(|e| Error::DBError(db_error::IOError(e)))?;

        // atomically put this file in place
        // TODO: this is atomic but not crash-consistent!  need to fsync the dir as well
        trace!("Rename {:?} to {:?}", &path_tmp, &path);
        fs::rename(&path_tmp, &path).map_err(|e| Error::DBError(db_error::IOError(e)))?;

        Ok(())
    }

    pub fn atomic_file_write(path: &String, bytes: &Vec<u8>) -> Result<(), Error> {
        StacksChainState::atomic_file_store(path, false, |ref mut fd| {
            fd.write_all(bytes)
                .map_err(|e| Error::DBError(db_error::IOError(e)))
        })
    }

    pub fn get_file_size(path: &String) -> Result<u64, Error> {
        let sz = match fs::metadata(path) {
            Ok(md) => md.len(),
            Err(e) => {
                if e.kind() == io::ErrorKind::NotFound {
                    return Err(Error::DBError(db_error::NotFoundError));
                } else {
                    error!("Failed to stat {:?}: {:?}", &path, &e);
                    return Err(Error::DBError(db_error::IOError(e)));
                }
            }
        };
        Ok(sz)
    }

    pub fn consensus_load<T: StacksMessageCodec>(path: &String) -> Result<T, Error> {
        let mut fd = fs::OpenOptions::new()
            .read(true)
            .write(false)
            .open(path)
            .map_err(|e| {
                if e.kind() == io::ErrorKind::NotFound {
                    Error::DBError(db_error::NotFoundError)
                } else {
                    Error::DBError(db_error::IOError(e))
                }
            })?;

        let mut bound_reader = BoundReader::from_reader(&mut fd, MAX_MESSAGE_LEN as u64);
        let inst = T::consensus_deserialize(&mut bound_reader).map_err(Error::NetError)?;
        Ok(inst)
    }

    /// Do we have a stored a block in the chunk store?
    pub fn has_block_indexed(
        blocks_dir: &String,
        index_block_hash: &StacksBlockId,
    ) -> Result<bool, Error> {
        let block_path = StacksChainState::get_index_block_path(blocks_dir, index_block_hash)?;
        match fs::metadata(block_path) {
            Ok(_) => Ok(true),
            Err(e) => {
                if e.kind() == io::ErrorKind::NotFound {
                    Ok(false)
                } else {
                    Err(Error::DBError(db_error::IOError(e)))
                }
            }
        }
    }

    /// Have we processed and stored a particular block?
    pub fn has_stored_block(
        blocks_db: &DBConn,
        blocks_dir: &String,
        consensus_hash: &ConsensusHash,
        block_hash: &BlockHeaderHash,
    ) -> Result<bool, Error> {
        let staging_status =
            StacksChainState::has_staging_block(blocks_db, consensus_hash, block_hash)?;
        let index_block_hash = StacksBlockHeader::make_index_block_hash(consensus_hash, block_hash);
        if staging_status {
            // not committed yet
            test_debug!(
                "Block {}/{} ({}) is staging",
                consensus_hash,
                block_hash,
                &index_block_hash
            );
            return Ok(false);
        }

        // only accepted if we stored it
        StacksChainState::has_block_indexed(blocks_dir, &index_block_hash)
    }

    /// Store a block to the chunk store, named by its hash
    pub fn store_block(
        blocks_dir: &String,
        consensus_hash: &ConsensusHash,
        block: &StacksBlock,
    ) -> Result<(), Error> {
        let block_hash = block.block_hash();
        let block_path = StacksChainState::make_block_dir(blocks_dir, consensus_hash, &block_hash)?;

        test_debug!(
            "Store {}/{} to {}",
            consensus_hash,
            &block_hash,
            &block_path
        );
        StacksChainState::atomic_file_store(&block_path, true, |ref mut fd| {
            block.consensus_serialize(fd).map_err(Error::NetError)
        })
    }

    /// Store an empty block to the chunk store, named by its hash.
    /// Used to mark an invalid block
    pub fn store_empty_block(
        blocks_path: &String,
        consensus_hash: &ConsensusHash,
        block_hash: &BlockHeaderHash,
    ) -> Result<(), Error> {
        let block_path =
            StacksChainState::make_block_dir(blocks_path, consensus_hash, &block_hash)?;
        StacksChainState::atomic_file_write(&block_path, &vec![])
    }

    /// Truncate an (invalid) block.  Frees up space while marking the block as processed so we
    /// don't process it again.
    fn free_block(
        blocks_path: &String,
        consensus_hash: &ConsensusHash,
        block_header_hash: &BlockHeaderHash,
    ) -> () {
        let block_path =
            StacksChainState::make_block_dir(blocks_path, consensus_hash, &block_header_hash)
                .expect("FATAL: failed to create block directory");

        fs::OpenOptions::new()
            .read(false)
            .write(true)
            .truncate(true)
            .open(&block_path)
            .expect(&format!(
                "FATAL: Failed to mark block path '{}' as free",
                &block_path
            ));
    }

    /// Free up all state for an invalid block
    pub fn free_block_state(
        blocks_path: &String,
        consensus_hash: &ConsensusHash,
        block_header: &StacksBlockHeader,
    ) -> () {
        StacksChainState::free_block(blocks_path, consensus_hash, &block_header.block_hash())
    }

    /// Get a list of all anchored blocks' hashes, and their burnchain headers
    pub fn list_blocks(
        blocks_conn: &DBConn,
    ) -> Result<Vec<(ConsensusHash, BlockHeaderHash)>, Error> {
        let list_block_sql = "SELECT * FROM staging_blocks ORDER BY height".to_string();
        let mut blocks = query_rows::<StagingBlock, _>(blocks_conn, &list_block_sql, NO_PARAMS)
            .map_err(Error::DBError)?;

        Ok(blocks
            .drain(..)
            .map(|b| (b.consensus_hash, b.anchored_block_hash))
            .collect())
    }

    /// Get all stacks block headers.  Great for testing!
    pub fn get_all_staging_block_headers(blocks_conn: &DBConn) -> Result<Vec<StagingBlock>, Error> {
        let sql = "SELECT * FROM staging_blocks ORDER BY height".to_string();
        query_rows::<StagingBlock, _>(blocks_conn, &sql, NO_PARAMS).map_err(Error::DBError)
    }

    /// Get a list of all microblocks' hashes, and their anchored blocks' hashes
    #[cfg(test)]
    pub fn list_microblocks(
        blocks_conn: &DBConn,
        blocks_dir: &String,
    ) -> Result<Vec<(ConsensusHash, BlockHeaderHash, Vec<BlockHeaderHash>)>, Error> {
        let mut blocks = StacksChainState::list_blocks(blocks_conn)?;
        let mut ret = vec![];

        for (consensus_hash, block_hash) in blocks.drain(..) {
            let list_microblock_sql = "SELECT * FROM staging_microblocks WHERE anchored_block_hash = ?1 AND consensus_hash = ?2 ORDER BY sequence".to_string();
            let list_microblock_args: [&dyn ToSql; 2] = [&block_hash, &consensus_hash];
            let mut microblocks = query_rows::<StagingMicroblock, _>(
                blocks_conn,
                &list_microblock_sql,
                &list_microblock_args,
            )
            .map_err(Error::DBError)?;

            let microblock_hashes = microblocks.drain(..).map(|mb| mb.microblock_hash).collect();
            ret.push((consensus_hash, block_hash, microblock_hashes));
        }

        Ok(ret)
    }

    /// Load up a blocks' bytes from the chunk store.
    /// Returns Ok(Some(bytes)) on success, if found.
    /// Returns Ok(none) if this block was found, but is known to be invalid
    /// Returns Err(...) on not found or I/O error
    pub fn load_block_bytes(
        blocks_dir: &String,
        consensus_hash: &ConsensusHash,
        block_hash: &BlockHeaderHash,
    ) -> Result<Option<Vec<u8>>, Error> {
        let block_path = StacksChainState::get_block_path(blocks_dir, consensus_hash, block_hash)?;
        let sz = StacksChainState::get_file_size(&block_path)?;
        if sz == 0 {
            debug!("Zero-sized block {}", block_hash);
            return Ok(None);
        }
        if sz > MAX_MESSAGE_LEN as u64 {
            debug!("Invalid block {}: too big", block_hash);
            return Ok(None);
        }

        let mut fd = fs::OpenOptions::new()
            .read(true)
            .write(false)
            .open(&block_path)
            .map_err(|e| {
                if e.kind() == io::ErrorKind::NotFound {
                    Error::DBError(db_error::NotFoundError)
                } else {
                    Error::DBError(db_error::IOError(e))
                }
            })?;

        let mut ret = vec![];
        fd.read_to_end(&mut ret)
            .map_err(|e| Error::DBError(db_error::IOError(e)))?;
        Ok(Some(ret))
    }

    /// Load up a block from the chunk store (staging or confirmed)
    /// Returns Ok(Some(block)) if found.
    /// Returns Ok(None) if this block was found, but is known to be invalid
    /// Returns Err(...) on not found or I/O error
    pub fn load_block(
        blocks_dir: &String,
        consensus_hash: &ConsensusHash,
        block_hash: &BlockHeaderHash,
    ) -> Result<Option<StacksBlock>, Error> {
        let block_path = StacksChainState::get_block_path(blocks_dir, consensus_hash, block_hash)?;
        let sz = StacksChainState::get_file_size(&block_path)?;
        if sz == 0 {
            debug!("Zero-sized block {}", &block_hash);
            return Ok(None);
        }

        let block: StacksBlock = StacksChainState::consensus_load(&block_path)?;
        Ok(Some(block))
    }

    /// Load up an anchored block header from the chunk store.
    /// Returns Ok(Some(blockheader)) if found.
    /// Returns Ok(None) if this block was found, but is known to be invalid
    /// Returns Err(...) on not found or I/O error
    pub fn load_block_header(
        blocks_dir: &String,
        consensus_hash: &ConsensusHash,
        block_hash: &BlockHeaderHash,
    ) -> Result<Option<StacksBlockHeader>, Error> {
        let block_path = StacksChainState::get_block_path(blocks_dir, consensus_hash, block_hash)?;
        let sz = StacksChainState::get_file_size(&block_path)?;
        if sz == 0 {
            debug!("Zero-sized block {}", &block_hash);
            return Ok(None);
        }

        let block_header: StacksBlockHeader = StacksChainState::consensus_load(&block_path)?;
        Ok(Some(block_header))
    }

    /// Closure for defaulting to an empty microblock stream if a microblock stream file is not found
    fn empty_stream(e: Error) -> Result<Option<Vec<StacksMicroblock>>, Error> {
        match e {
            Error::DBError(ref dbe) => match dbe {
                db_error::NotFoundError => Ok(Some(vec![])),
                _ => Err(e),
            },
            _ => Err(e),
        }
    }

    /// Load up a blob of data.
    /// Query should be structured to return rows of BLOBs
    fn load_block_data_blobs<P>(
        conn: &DBConn,
        sql_query: &String,
        sql_args: P,
    ) -> Result<Vec<Vec<u8>>, Error>
    where
        P: IntoIterator,
        P::Item: ToSql,
    {
        let mut stmt = conn
            .prepare(sql_query)
            .map_err(|e| Error::DBError(db_error::SqliteError(e)))?;

        let mut rows = stmt
            .query(sql_args)
            .map_err(|e| Error::DBError(db_error::SqliteError(e)))?;

        // gather
        let mut blobs = vec![];
        while let Some(row_res) = rows.next() {
            match row_res {
                Ok(row) => {
                    let next_blob: Vec<u8> = row.get(0);
                    blobs.push(next_blob);
                }
                Err(e) => {
                    return Err(Error::DBError(db_error::SqliteError(e)));
                }
            };
        }

        Ok(blobs)
    }

    /// Load up a staging block or microblock's bytes, given its hash and which table to use
    /// Treat an empty array as None.
    fn inner_load_staging_block_bytes(
        block_conn: &DBConn,
        table: &str,
        block_hash: &BlockHeaderHash,
    ) -> Result<Option<Vec<u8>>, Error> {
        let sql = format!("SELECT block_data FROM {} WHERE block_hash = ?1", table);
        let args = [&block_hash];
        let mut blobs = StacksChainState::load_block_data_blobs(block_conn, &sql, &args)?;
        let len = blobs.len();
        match len {
            0 => Ok(None),
            1 => {
                let blob = blobs.pop().unwrap();
                if blob.len() == 0 {
                    // cleared
                    Ok(None)
                } else {
                    Ok(Some(blob))
                }
            }
            _ => {
                unreachable!("Got multiple blocks for the same block hash");
            }
        }
    }

    fn load_staging_microblock_bytes(
        block_conn: &DBConn,
        block_hash: &BlockHeaderHash,
    ) -> Result<Option<Vec<u8>>, Error> {
        StacksChainState::inner_load_staging_block_bytes(
            block_conn,
            "staging_microblocks_data",
            block_hash,
        )
    }

    fn has_blocks_with_microblock_pubkh(
        block_conn: &DBConn,
        pubkey_hash: &Hash160,
        minimum_block_height: i64,
    ) -> bool {
        let sql = "SELECT 1 FROM staging_blocks WHERE microblock_pubkey_hash = ?1 AND height >= ?2";
        let args: &[&dyn ToSql] = &[pubkey_hash, &minimum_block_height];
        block_conn
            .query_row(sql, args, |_r| ())
            .optional()
            .expect("DB CORRUPTION: block header DB corrupted!")
            .is_some()
    }

    /// Load up a preprocessed (queued) but still unprocessed block.
    pub fn load_staging_block(
        block_conn: &DBConn,
        blocks_path: &String,
        consensus_hash: &ConsensusHash,
        block_hash: &BlockHeaderHash,
    ) -> Result<Option<StagingBlock>, Error> {
        let sql = "SELECT * FROM staging_blocks WHERE anchored_block_hash = ?1 AND consensus_hash = ?2 AND orphaned = 0 AND processed = 0".to_string();
        let args: &[&dyn ToSql] = &[&block_hash, &consensus_hash];
        let mut rows =
            query_rows::<StagingBlock, _>(block_conn, &sql, args).map_err(Error::DBError)?;
        let len = rows.len();
        match len {
            0 => Ok(None),
            1 => {
                let mut staging_block = rows.pop().unwrap();

                // load up associated block data
                staging_block.block_data =
                    StacksChainState::load_block_bytes(blocks_path, consensus_hash, block_hash)?
                        .unwrap_or(vec![]);
                Ok(Some(staging_block))
            }
            _ => {
                // should be impossible since this is the primary key
                panic!("Got two or more block rows with same burn and block hashes");
            }
        }
    }
    
    /// Load up a preprocessed block from the staging DB, regardless of its processed status.
    /// Do not load the associated block.
    pub fn load_staging_block_info(
        block_conn: &DBConn,
        index_block_hash: &StacksBlockId
    ) -> Result<Option<StagingBlock>, Error> {
        let sql = "SELECT * FROM staging_blocks WHERE index_block_hash = ?1 AND orphaned = 0";
        let args: &[&dyn ToSql] = &[&index_block_hash];
        let mut rows =
            query_rows::<StagingBlock, _>(block_conn, sql, args).map_err(Error::DBError)?;
        Ok(rows.pop())
    }

    #[cfg(test)]
    fn load_staging_block_data(
        block_conn: &DBConn,
        blocks_path: &String,
        consensus_hash: &ConsensusHash,
        block_hash: &BlockHeaderHash,
    ) -> Result<Option<StacksBlock>, Error> {
        match StacksChainState::load_staging_block(
            block_conn,
            blocks_path,
            consensus_hash,
            block_hash,
        )? {
            Some(staging_block) => {
                if staging_block.block_data.len() == 0 {
                    return Ok(None);
                }

                match StacksBlock::consensus_deserialize(&mut &staging_block.block_data[..]) {
                    Ok(block) => Ok(Some(block)),
                    Err(e) => Err(Error::NetError(e)),
                }
            }
            None => Ok(None),
        }
    }

    /// Load up the list of users who burned for an unprocessed block.
    fn load_staging_block_user_supports(
        block_conn: &DBConn,
        consensus_hash: &ConsensusHash,
        block_hash: &BlockHeaderHash,
    ) -> Result<Vec<StagingUserBurnSupport>, Error> {
        let sql = "SELECT * FROM staging_user_burn_support WHERE anchored_block_hash = ?1 AND consensus_hash = ?2".to_string();
        let args: &[&dyn ToSql] = &[&block_hash, &consensus_hash];
        let rows = query_rows::<StagingUserBurnSupport, _>(block_conn, &sql, args)
            .map_err(Error::DBError)?;
        Ok(rows)
    }

    /// Load up a queued block's queued pubkey hash
    fn load_staging_block_pubkey_hash(
        block_conn: &DBConn,
        consensus_hash: &ConsensusHash,
        block_hash: &BlockHeaderHash,
    ) -> Result<Option<Hash160>, Error> {
        let sql = format!("SELECT microblock_pubkey_hash FROM staging_blocks WHERE anchored_block_hash = ?1 AND consensus_hash = ?2 AND processed = 0 AND orphaned = 0");
        let args: &[&dyn ToSql] = &[&block_hash, &consensus_hash];
        let rows =
            query_row_columns::<Hash160, _>(block_conn, &sql, args, "microblock_pubkey_hash")
                .map_err(Error::DBError)?;
        match rows.len() {
            0 => Ok(None),
            1 => Ok(Some(rows[0].clone())),
            _ => {
                // should be impossible since this is the primary key
                panic!("Got two or more block rows with same burn and block hashes");
            }
        }
    }

    /// Load up a block's microblock public key hash, staging or not
    fn load_block_pubkey_hash(
        block_conn: &DBConn,
        block_path: &String,
        consensus_hash: &ConsensusHash,
        block_hash: &BlockHeaderHash,
    ) -> Result<Option<Hash160>, Error> {
        let pubkey_hash = match StacksChainState::load_staging_block_pubkey_hash(
            block_conn,
            consensus_hash,
            block_hash,
        )? {
            Some(pubkey_hash) => pubkey_hash,
            None => {
                // maybe it's already processed?
                let header = match StacksChainState::load_block_header(
                    block_path,
                    consensus_hash,
                    block_hash,
                )? {
                    Some(block_header) => block_header,
                    None => {
                        // parent isn't available
                        return Ok(None);
                    }
                };
                header.microblock_pubkey_hash.clone()
            }
        };
        Ok(Some(pubkey_hash))
    }
    
    /// Load up a preprocessed microblock's staging info (processed or not), but via 
    /// its parent anchored block's index block hash.
    /// Don't load the microblock itself.
    /// Ignores orphaned microblocks.
    pub fn load_staging_microblock_info(
        blocks_conn: &DBConn,
        parent_index_block_hash: &StacksBlockId,
        microblock_hash: &BlockHeaderHash,
    ) -> Result<Option<StagingMicroblock>, Error> {
        let sql = "SELECT * FROM staging_microblocks WHERE index_block_hash = ?1 AND microblock_hash = ?2 AND orphaned = 0 LIMIT 1".to_string();
        let args: &[&dyn ToSql] = &[&parent_index_block_hash, &microblock_hash];
        let mut rows =
            query_rows::<StagingMicroblock, _>(blocks_conn, &sql, args).map_err(Error::DBError)?;

        Ok(rows.pop())
    }
    
    /// Load up a preprocessed microblock's staging info (processed or not), via its index
    /// microblock hash.
    /// Don't load the microblock itself.
    /// Ignores orphaned microblocks.
    pub fn load_staging_microblock_info_indexed(
        blocks_conn: &DBConn,
        index_microblock_hash: &StacksBlockId,
    ) -> Result<Option<StagingMicroblock>, Error> {
        let sql = "SELECT * FROM staging_microblocks WHERE index_microblock_hash = ?1 AND orphaned = 0 LIMIT 1".to_string();
        let args: &[&dyn ToSql] = &[&index_microblock_hash];
        let mut rows =
            query_rows::<StagingMicroblock, _>(blocks_conn, &sql, args).map_err(Error::DBError)?;

        Ok(rows.pop())
    }

    /// Load up a preprocessed microblock (processed or not)
    pub fn load_staging_microblock(
        blocks_conn: &DBConn,
        parent_consensus_hash: &ConsensusHash,
        parent_block_hash: &BlockHeaderHash,
        microblock_hash: &BlockHeaderHash,
    ) -> Result<Option<StagingMicroblock>, Error> {
        let parent_index_hash = StacksBlockHeader::make_index_block_hash(parent_consensus_hash, parent_block_hash);
        match StacksChainState::load_staging_microblock_info(
            blocks_conn,
            &parent_index_hash,
            microblock_hash
        )? {
            Some(mut staging_microblock) => {
                // load associated block data
                staging_microblock.block_data =
                    StacksChainState::load_staging_microblock_bytes(blocks_conn, microblock_hash)?
                        .unwrap_or(vec![]);
                Ok(Some(staging_microblock))
            }
            None => {
                // not present
                Ok(None)
            }
        }
    }

    /// Load up a microblock stream fork, given its parent block hash and burn header hash.
    /// Only returns Some(..) if the stream is contiguous.
    /// If processed_only is true, then only processed microblocks are loaded
    fn inner_load_microblock_stream_fork(
        blocks_conn: &DBConn,
        parent_consensus_hash: &ConsensusHash,
        parent_anchored_block_hash: &BlockHeaderHash,
        tip_microblock_hash: &BlockHeaderHash,
        processed_only: bool
    ) -> Result<Option<Vec<StacksMicroblock>>, Error> {
        let mut ret = vec![];
        let mut mblock_hash = tip_microblock_hash.clone();
        let mut last_seq = u16::MAX;

        loop {
            let microblock = match StacksChainState::load_staging_microblock_bytes(blocks_conn, &mblock_hash)? {
                Some(mblock_data) => StacksMicroblock::consensus_deserialize(&mut &mblock_data[..])
                    .expect(&format!(
                        "CORRUPTION: failed to parse microblock data for {}/{}-{}",
                        parent_consensus_hash,
                        parent_anchored_block_hash,
                        &mblock_hash,
                    )),
                None => {
                    debug!(
                        "No such microblock (processed={}): {}/{}-{} ({})", 
                        processed_only,
                        parent_consensus_hash,
                        parent_anchored_block_hash,
                        &mblock_hash,
                        last_seq
                    );
                    return Ok(None);
                }
            };
            
            test_debug!("Loaded microblock {}/{}-{} (parent={}, expect_seq={})", &parent_consensus_hash, &parent_anchored_block_hash, &microblock.block_hash(), &microblock.header.prev_block, last_seq.saturating_sub(1));
            
            if last_seq < u16::MAX && microblock.header.sequence < u16::MAX && microblock.header.sequence > 0 {
                // should always decrease by 1
                assert_eq!(microblock.header.sequence + 1, last_seq, "BUG: stored microblock {:?} ({}) with sequence {} (expected {})", &microblock, microblock.block_hash(), microblock.header.sequence, last_seq.saturating_sub(1));
            }
            assert_eq!(mblock_hash, microblock.block_hash());

            mblock_hash = microblock.header.prev_block.clone();
            last_seq = microblock.header.sequence;
            ret.push(microblock);

            if mblock_hash == *parent_anchored_block_hash {
                break;
            }
        }
        ret.reverse();
        Ok(Some(ret))
    }
    
    /// Load up a microblock stream fork, even if its microblocks blocks aren't processed.
    pub fn load_microblock_stream_fork(
        blocks_conn: &DBConn,
        parent_consensus_hash: &ConsensusHash,
        parent_anchored_block_hash: &BlockHeaderHash,
        tip_microblock_hash: &BlockHeaderHash,
    ) -> Result<Option<Vec<StacksMicroblock>>, Error> {
        StacksChainState::inner_load_microblock_stream_fork(
            blocks_conn,
            parent_consensus_hash,
            parent_anchored_block_hash,
            tip_microblock_hash,
            false
        )
    }
    
    /// Load up a microblock stream fork, but only if its microblocks are processed.
    pub fn load_processed_microblock_stream_fork(
        blocks_conn: &DBConn,
        parent_consensus_hash: &ConsensusHash,
        parent_anchored_block_hash: &BlockHeaderHash,
        tip_microblock_hash: &BlockHeaderHash,
    ) -> Result<Option<Vec<StacksMicroblock>>, Error> {
        StacksChainState::inner_load_microblock_stream_fork(
            blocks_conn,
            parent_consensus_hash,
            parent_anchored_block_hash,
            tip_microblock_hash,
            true
        )
    }
    
    pub fn load_descendant_staging_microblock_stream(
        blocks_conn: &DBConn,
        parent_index_block_hash: &StacksBlockId,
        start_seq: u16,
        last_seq: u16,
    ) -> Result<Option<Vec<StacksMicroblock>>, Error> {
        let res = StacksChainState::load_descendant_staging_microblock_stream_with_poison(
            blocks_conn,
            parent_index_block_hash,
            start_seq,
            last_seq
        )?;
        Ok(res.map(|(microblocks, _)| microblocks))
    }

    /// Load up a block's longest non-forked descendant microblock stream, given its block hash and burn header hash.
    /// Loads microblocks until a fork junction is found (if any), and drops all microblocks after
    /// it if found.  Ties are broken arbitrarily.
    ///
    /// DO NOT USE IN CONSENSUS CODE.
    pub fn load_descendant_staging_microblock_stream_with_poison(
        blocks_conn: &DBConn,
        parent_index_block_hash: &StacksBlockId,
        start_seq: u16,
        last_seq: u16,
    ) -> Result<Option<(Vec<StacksMicroblock>, Option<TransactionPayload>)>, Error> {
        assert!(last_seq >= start_seq);

        let sql = 
            if start_seq == last_seq {
                // takes the same arguments as the range case below, but will 
                "SELECT * FROM staging_microblocks WHERE index_block_hash = ?1 AND sequence == ?2 AND sequence == ?3 AND orphaned = 0 ORDER BY sequence ASC".to_string()
            }
            else {
                "SELECT * FROM staging_microblocks WHERE index_block_hash = ?1 AND sequence >= ?2 AND sequence < ?3 AND orphaned = 0 ORDER BY sequence ASC".to_string()
            };

        let args: &[&dyn ToSql] = &[parent_index_block_hash, &start_seq, &last_seq];
        let staging_microblocks =
            query_rows::<StagingMicroblock, _>(blocks_conn, &sql, args).map_err(Error::DBError)?;

        if staging_microblocks.len() == 0 {
            // haven't seen any microblocks that descend from this block yet
            test_debug!(
                "No microblocks built on {} up to {}",
                &parent_index_block_hash,
                last_seq
            );
            return Ok(None);
        }

        let mut ret = vec![];
        let mut tip : Option<StacksMicroblock> = None;
        let mut fork_poison = None;

        // load associated staging microblock data, but best-effort.
        // Stop loading once we find a fork juncture.
        for i in 0..staging_microblocks.len() {
            let mblock_data = StacksChainState::load_staging_microblock_bytes(
                blocks_conn,
                &staging_microblocks[i].microblock_hash,
            )?.expect(&format!("BUG: have record for {}-{} but no data", &parent_index_block_hash, &staging_microblocks[i].microblock_hash));

            let mblock = match StacksMicroblock::consensus_deserialize(&mut &mblock_data[..]) {
                Ok(mb) => mb,
                Err(e) => {
                    // found an unparseable microblock. abort load
                    warn!("Failed to load {}-{} ({}): {:?}", &parent_index_block_hash, &staging_microblocks[i].microblock_hash, staging_microblocks[i].sequence, &e);
                    break;
                }
            };

            if let Some(tip_mblock) = tip {
                if mblock.header.sequence == tip_mblock.header.sequence {
                    debug!("Microblock fork found off of {} at sequence {}", &parent_index_block_hash, mblock.header.sequence);
                    fork_poison = Some(TransactionPayload::PoisonMicroblock(mblock.header.clone(), tip_mblock.header.clone()));
                    ret.pop();      // last microblock pushed (i.e. the tip) conflicts with mblock
                    break;
                }
            }

            tip = Some(mblock.clone());
            ret.push(mblock);
        }
        if fork_poison.is_none() && ret.len() == 0 {
            // just as if there were no blocks loaded
            Ok(None)
        }
        else {
            Ok(Some((ret, fork_poison)))
        }
    }
    
    /// Load up the next block in a microblock stream, assuming there is only one child.
    /// If there are zero children, or more than one child, then returns None.
    ///
    /// DO NOT USE IN CONSENSUS CODE.
    pub fn load_next_descendant_microblock(
        blocks_conn: &DBConn,
        parent_index_block_hash: &StacksBlockId,
        seq: u16
    ) -> Result<Option<StacksMicroblock>, Error> {
        StacksChainState::load_descendant_staging_microblock_stream(blocks_conn, parent_index_block_hash, seq, seq)
            .and_then(|list_opt| {
                match list_opt {
                    Some(mut list) => Ok(list.pop()),
                    None => Ok(None)
                }
            })
    }

    /// stacks_block _must_ have been committed, or this will return an error
    pub fn get_parent(&self, stacks_block: &StacksBlockId) -> Result<StacksBlockId, Error> {
        let sql = "SELECT parent_block_id FROM block_headers WHERE index_block_hash = ?";
        self.db()
            .query_row(sql, &[stacks_block], |row| row.get(0))
            .map_err(|e| Error::from(db_error::from(e)))
    }

    pub fn get_parent_consensus_hash(
        sort_ic: &SortitionDBConn,
        parent_block_hash: &BlockHeaderHash,
        my_consensus_hash: &ConsensusHash,
    ) -> Result<Option<ConsensusHash>, Error> {
        let sort_handle = SortitionHandleConn::open_reader_consensus(sort_ic, my_consensus_hash)?;

        // find all blocks that we have that could be this block's parent
        let sql = "SELECT * FROM snapshots WHERE winning_stacks_block_hash = ?1";
        let possible_parent_snapshots =
            query_rows::<BlockSnapshot, _>(&sort_handle, &sql, &[parent_block_hash])?;
        for possible_parent in possible_parent_snapshots.into_iter() {
            let burn_ancestor =
                sort_handle.get_block_snapshot(&possible_parent.burn_header_hash)?;
            if let Some(_ancestor) = burn_ancestor {
                // found!
                return Ok(Some(possible_parent.consensus_hash));
            }
        }
        return Ok(None);
    }

    /// Get an anchored block's parent block header.
    /// Doesn't matter if it's staging or not.
    pub fn load_parent_block_header(
        sort_ic: &SortitionDBConn,
        blocks_path: &String,
        consensus_hash: &ConsensusHash,
        anchored_block_hash: &BlockHeaderHash,
    ) -> Result<Option<(StacksBlockHeader, ConsensusHash)>, Error> {
        let header = match StacksChainState::load_block_header(
            blocks_path,
            consensus_hash,
            anchored_block_hash,
        )? {
            Some(hdr) => hdr,
            None => {
                return Ok(None);
            }
        };

        let sort_handle = SortitionHandleConn::open_reader_consensus(sort_ic, consensus_hash)?;

        // find all blocks that we have that could be this block's parent
        let sql = "SELECT * FROM snapshots WHERE winning_stacks_block_hash = ?1";
        let possible_parent_snapshots =
            query_rows::<BlockSnapshot, _>(&sort_handle, &sql, &[&header.parent_block])?;
        for possible_parent in possible_parent_snapshots.into_iter() {
            let burn_ancestor =
                sort_handle.get_block_snapshot(&possible_parent.burn_header_hash)?;
            if let Some(ancestor) = burn_ancestor {
                // found!
                let ret = StacksChainState::load_block_header(
                    blocks_path,
                    &ancestor.consensus_hash,
                    &ancestor.winning_stacks_block_hash,
                )?
                .map(|header| (header, ancestor.consensus_hash));

                return Ok(ret);
            }
        }
        return Ok(None);
    }

    /// Store a preprocessed block, queuing it up for subsequent processing.
    /// The caller should at least verify that the block is attached to some fork in the burn
    /// chain.
    fn store_staging_block<'a>(
        tx: &mut DBTx<'a>,
        blocks_path: &String,
        consensus_hash: &ConsensusHash,
        block: &StacksBlock,
        parent_consensus_hash: &ConsensusHash,
        commit_burn: u64,
        sortition_burn: u64,
        download_time: u64,
    ) -> Result<(), Error> {
        debug!(
            "Store anchored block {}/{}, parent in {}",
            consensus_hash,
            block.block_hash(),
            parent_consensus_hash
        );
        assert!(commit_burn < i64::max_value() as u64);
        assert!(sortition_burn < i64::max_value() as u64);

        let block_hash = block.block_hash();
        let index_block_hash =
            StacksBlockHeader::make_index_block_hash(&consensus_hash, &block_hash);

        let attachable = {
            // if this block has an unprocessed staging parent, then it's not attachable until its parent is.
            let has_parent_sql = "SELECT anchored_block_hash FROM staging_blocks WHERE anchored_block_hash = ?1 AND consensus_hash = ?2 AND processed = 0 AND orphaned = 0 LIMIT 1".to_string();
            let has_parent_args: &[&dyn ToSql] =
                &[&block.header.parent_block, &parent_consensus_hash];
            let rows = query_row_columns::<BlockHeaderHash, _>(
                &tx,
                &has_parent_sql,
                has_parent_args,
                "anchored_block_hash",
            )
            .map_err(Error::DBError)?;
            if rows.len() > 0 {
                // still have unprocessed parent -- this block is not attachable
                debug!(
                    "Store non-attachable anchored block {}/{}",
                    consensus_hash,
                    block.block_hash()
                );
                0
            } else {
                // no unprocessed parents -- this block is potentially attachable
                1
            }
        };

        // store block metadata
        let sql = "INSERT OR REPLACE INTO staging_blocks \
                   (anchored_block_hash, \
                   parent_anchored_block_hash, \
                   consensus_hash, \
                   parent_consensus_hash, \
                   parent_microblock_hash, \
                   parent_microblock_seq, \
                   microblock_pubkey_hash, \
                   height, \
                   attachable, \
                   processed, \
                   orphaned, \
                   commit_burn, \
                   sortition_burn, \
                   index_block_hash, \
                   arrival_time, \
                   processed_time, \
                   download_time) \
                   VALUES (?1, ?2, ?3, ?4, ?5, ?6, ?7, ?8, ?9, ?10, ?11, ?12, ?13, ?14, ?15, ?16, ?17)";
        let args: &[&dyn ToSql] = &[
            &block_hash,
            &block.header.parent_block,
            &consensus_hash,
            &parent_consensus_hash,
            &block.header.parent_microblock,
            &block.header.parent_microblock_sequence,
            &block.header.microblock_pubkey_hash,
            &u64_to_sql(block.header.total_work.work)?,
            &attachable,
            &0,
            &0,
            &u64_to_sql(commit_burn)?,
            &u64_to_sql(sortition_burn)?,
            &index_block_hash,
            &u64_to_sql(get_epoch_time_secs())?,
            &0,
            &u64_to_sql(download_time)?,
        ];

        tx.execute(&sql, args)
            .map_err(|e| Error::DBError(db_error::SqliteError(e)))?;

        StacksChainState::store_block(blocks_path, consensus_hash, block)?;

        // mark all children of this new block as unattachable -- need to attach this block first!
        // this should be done across all burnchains.
        let children_sql =
            "UPDATE staging_blocks SET attachable = 0 WHERE parent_anchored_block_hash = ?1";
        let children_args = [&block_hash];

        tx.execute(&children_sql, &children_args)
            .map_err(|e| Error::DBError(db_error::SqliteError(e)))?;

        Ok(())
    }

    /// Store a preprocessed microblock, queueing it up for subsequent processing.
    /// The caller should at least verify that this block was signed by the miner of the ancestor
    /// anchored block that this microblock builds off of.  Because microblocks may arrive out of
    /// order, this method does not check that.
    /// The consensus_hash and anchored_block_hash correspond to the _parent_ Stacks block.
    /// Microblocks ought to only be stored if they are first confirmed to have been signed.
    fn store_staging_microblock<'a>(
        tx: &mut DBTx<'a>,
        parent_consensus_hash: &ConsensusHash,
        parent_anchored_block_hash: &BlockHeaderHash,
        microblock: &StacksMicroblock,
    ) -> Result<(), Error> {
        test_debug!(
            "Store staging microblock {}/{}-{}",
            parent_consensus_hash,
            parent_anchored_block_hash,
            microblock.block_hash()
        );

        let mut microblock_bytes = vec![];
        microblock
            .consensus_serialize(&mut microblock_bytes)
            .map_err(Error::NetError)?;

        let index_block_hash =
            StacksBlockHeader::make_index_block_hash(parent_consensus_hash, parent_anchored_block_hash);

        let index_microblock_hash = 
            StacksBlockHeader::make_index_block_hash(parent_consensus_hash, &microblock.block_hash());

        // store microblock metadata
        let sql = "INSERT OR REPLACE INTO staging_microblocks (anchored_block_hash, consensus_hash, index_block_hash, microblock_hash, parent_hash, index_microblock_hash, sequence, processed, orphaned) VALUES (?1, ?2, ?3, ?4, ?5, ?6, ?7, ?8, ?9)";
        let args: &[&dyn ToSql] = &[
            &parent_anchored_block_hash,
            &parent_consensus_hash,
            &index_block_hash,
            &microblock.block_hash(),
            &microblock.header.prev_block,
            &index_microblock_hash,
            &microblock.header.sequence,
            &0,
            &0,
        ];

        tx.execute(&sql, args)
            .map_err(|e| Error::DBError(db_error::SqliteError(e)))?;

        // store microblock bytes
        let block_sql = "INSERT OR REPLACE INTO staging_microblocks_data \
                         (block_hash, block_data)
                         VALUES (?1, ?2)";
        let block_args: &[&dyn ToSql] = &[&microblock.block_hash(), &microblock_bytes];

        tx.execute(&block_sql, block_args)
            .map_err(|e| Error::DBError(db_error::SqliteError(e)))?;

        Ok(())
    }

    /// Store users who burned in support of a block
    fn store_staging_block_user_burn_supports<'a>(
        tx: &mut DBTx<'a>,
        consensus_hash: &ConsensusHash,
        block_hash: &BlockHeaderHash,
        burn_supports: &Vec<UserBurnSupportOp>,
    ) -> Result<(), Error> {
        for burn_support in burn_supports.iter() {
            assert!(burn_support.burn_fee < i64::max_value() as u64);
        }

        for burn_support in burn_supports.iter() {
            let sql = "INSERT OR REPLACE INTO staging_user_burn_support (anchored_block_hash, consensus_hash, address, burn_amount, vtxindex) VALUES (?1, ?2, ?3, ?4, ?5)";
            let args: &[&dyn ToSql] = &[
                &consensus_hash,
                &block_hash,
                &burn_support.address.to_string(),
                &u64_to_sql(burn_support.burn_fee)?,
                &burn_support.vtxindex,
            ];

            tx.execute(&sql, args)
                .map_err(|e| Error::DBError(db_error::SqliteError(e)))?;
        }

        Ok(())
    }

    /// Read all the i64 values from a query (possibly none).
    fn read_i64s(conn: &DBConn, query: &str, args: &[&dyn ToSql]) -> Result<Vec<i64>, Error> {
        let mut stmt = conn
            .prepare(query)
            .map_err(|e| Error::DBError(db_error::SqliteError(e)))?;
        let mut rows = stmt
            .query(args)
            .map_err(|e| Error::DBError(db_error::SqliteError(e)))?;

        // gather
        let mut row_data: Vec<i64> = vec![];
        while let Some(row_res) = rows.next() {
            match row_res {
                Ok(row) => {
                    let val_opt: Option<i64> = row.get(0);
                    match val_opt {
                        Some(val) => {
                            row_data.push(val);
                        }
                        None => {}
                    }
                }
                Err(e) => {
                    return Err(Error::DBError(db_error::SqliteError(e)));
                }
            };
        }
        Ok(row_data)
    }

    /// Do we have a block queued up, and if so, is it being processed?.
    /// Return Some(processed) if the block is queued up -- true if processed, false if not
    /// Return None if the block is not queued up
    fn get_staging_block_status(
        blocks_conn: &DBConn,
        consensus_hash: &ConsensusHash,
        block_hash: &BlockHeaderHash,
    ) -> Result<Option<bool>, Error> {
        StacksChainState::read_i64s(blocks_conn, "SELECT processed FROM staging_blocks WHERE anchored_block_hash = ?1 AND consensus_hash = ?2", &[block_hash, consensus_hash])
            .and_then(|processed| {
                if processed.len() == 0 {
                    Ok(None)
                }
                else if processed.len() == 1 {
                    Ok(Some(processed[0] != 0))
                }
                else {
                    Err(Error::DBError(db_error::Overflow))
                }
            })
    }

    /// Is a block orphaned?
    pub fn is_block_orphaned(
        blocks_conn: &DBConn,
        consensus_hash: &ConsensusHash,
        block_hash: &BlockHeaderHash,
    ) -> Result<bool, Error> {
        StacksChainState::read_i64s(blocks_conn, "SELECT orphaned FROM staging_blocks WHERE anchored_block_hash = ?1 AND consensus_hash = ?2", &[block_hash, consensus_hash])
            .and_then(|orphaned| {
                if orphaned.len() == 0 {
                    Ok(false)
                }
                else if orphaned.len() == 1 {
                    Ok(orphaned[0] != 0)
                }
                else {
                    Err(Error::DBError(db_error::Overflow))
                }
            })
    }

    /// Do we have a microblock in the DB, and if so, has it been processed?
    /// The query takes the consensus hash and block hash of a block that _produced_ this stream.
    /// Return Some(processed) if the microblock is queued up.
    /// Return None if the microblock is not queued up.
    #[cfg(test)]
    pub fn get_microblock_status(
        &self,
        parent_consensus_hash: &ConsensusHash,
        parent_block_hash: &BlockHeaderHash,
        microblock_hash: &BlockHeaderHash,
    ) -> Result<Option<bool>, Error> {
        StacksChainState::read_i64s(&self.db(), "SELECT processed FROM staging_microblocks WHERE anchored_block_hash = ?1 AND microblock_hash = ?2 AND consensus_hash = ?3", &[&parent_block_hash, microblock_hash, &parent_consensus_hash])
            .and_then(|processed| {
                if processed.len() == 0 {
                    Ok(None)
                }
                else if processed.len() == 1 {
                    Ok(Some(processed[0] != 0))
                }
                else {
                    Err(Error::DBError(db_error::Overflow))
                }
            })
    }
    
    /// Given an anchor block's index hash, does it confirm any microblocks?
    /// Due to the way we process microblocks -- i.e. all microblocks between a parent/child anchor
    /// block are processed atomically -- it is sufficient to check that there exists a microblock
    /// that is the parent microblock of this block, and is processed.
    pub fn has_processed_microblocks(&self, child_index_block_hash: &StacksBlockId) -> Result<bool, Error> {
        let (parent_consensus_hash, parent_block_hash) = match StacksChainState::get_parent_block_header_hashes(&self.db(), &child_index_block_hash)? {
            Some(x) => x,
            None => {
                // no parent stored, so no confirmed microblocks
                return Ok(false);
            }
        };
        let parent_index_block_hash = StacksBlockHeader::make_index_block_hash(&parent_consensus_hash, &parent_block_hash);

        let child_info = match StacksChainState::load_staging_block_info(&self.db(), child_index_block_hash)? {
            Some(x) => x,
            None => {
                // no header record for this block, so it cannot have confirmed anything
                return Ok(false);
            }
        };

        let sql = "SELECT 1 FROM staging_microblocks WHERE index_block_hash = ?1 AND microblock_hash = ?2 AND processed = 1 AND orphaned = 0";
        let args : &[&dyn ToSql] = &[&parent_index_block_hash, &child_info.parent_microblock_hash];
        let res = self.db()
            .query_row(sql, args, |_r| ())
            .optional()
            .expect("DB CORRUPTION: staging blocks DB corrupted!")
            .is_some();

        Ok(res)
    }

    /// Generate a blocks inventory message, given the output of
    /// SortitionDB::get_stacks_header_hashes().  Note that header_hashes must be less than or equal to
    /// pox_constants.reward_cycle_length, in order to generate a valid BlocksInvData payload.
    pub fn get_blocks_inventory(
        &self,
        header_hashes: &[(ConsensusHash, Option<BlockHeaderHash>)],
    ) -> Result<BlocksInvData, Error> {
        let mut block_bits = vec![];
        let mut microblock_bits = vec![];

        for (consensus_hash, stacks_header_hash_opt) in header_hashes.iter() {
            match stacks_header_hash_opt {
                None => {
                    test_debug!(
                        "Do not have any block in burn block {} in {}",
                        &consensus_hash,
                        &self.blocks_path
                    );
                    block_bits.push(false);
                    microblock_bits.push(false);
                }
                Some(ref stacks_header_hash) => {
                    let index_block_hash = StacksBlockHeader::make_index_block_hash(
                        consensus_hash,
                        stacks_header_hash,
                    );

                    let mut orphaned = false;

                    // check block
                    if StacksChainState::has_block_indexed(&self.blocks_path, &index_block_hash)? {
                        // it had better _not_ be empty (empty indicates invalid)
                        let block_path = StacksChainState::get_index_block_path(
                            &self.blocks_path,
                            &index_block_hash,
                        )?;
                        let sz = StacksChainState::get_file_size(&block_path)?;
                        if sz > 0 {
                            test_debug!(
                                "Have anchored block {} in {}",
                                &index_block_hash,
                                &self.blocks_path
                            );
                            block_bits.push(true);
                        } else {
                            test_debug!(
                                "Anchored block {} is orphaned; not reporting in inventory",
                                &index_block_hash
                            );
                            block_bits.push(false);
                            orphaned = true;
                        }
                    } else {
                        test_debug!("Do not have {} in {}", &index_block_hash, &self.blocks_path);
                        block_bits.push(false);
                        microblock_bits.push(false);
                        continue;
                    }

                    // check for microblocks that are confirmed by this block, and are already
                    // processed.
                    if !orphaned && self.has_processed_microblocks(&index_block_hash)? {
                        // There exists a confirmed, processed microblock that is the parent of
                        // this block.  This can only be the case if we processed a microblock
                        // stream that connects the parent to this child.
                        test_debug!(
                            "Have processed microblocks confirmed by anchored block {}",
                            &index_block_hash,
                        );
                        microblock_bits.push(true);
                    }
                    else {
                        test_debug!("Do not have processed microblocks confirmed by anchored block {} -- no index hash (orphaned={})", &index_block_hash, orphaned);
                        microblock_bits.push(false);
                    }
                }
            }
        }

        assert_eq!(block_bits.len(), microblock_bits.len());

        let block_bitvec = BlocksInvData::compress_bools(&block_bits);
        let microblocks_bitvec = BlocksInvData::compress_bools(&microblock_bits);

        Ok(BlocksInvData {
            bitlen: block_bits.len() as u16,
            block_bitvec: block_bitvec,
            microblocks_bitvec: microblocks_bitvec,
        })
    }

    /// Do we have a staging block?  Return true if the block is present and marked as unprocessed;
    /// false otherwise
    pub fn has_staging_block(
        blocks_conn: &DBConn,
        consensus_hash: &ConsensusHash,
        block_hash: &BlockHeaderHash,
    ) -> Result<bool, Error> {
        match StacksChainState::get_staging_block_status(blocks_conn, consensus_hash, block_hash)? {
            Some(processed) => Ok(!processed),
            None => Ok(false),
        }
    }

    /// Delete a microblock's data from the DB
    fn delete_microblock_data<'a>(
        tx: &mut DBTx<'a>,
        microblock_hash: &BlockHeaderHash,
    ) -> Result<(), Error> {
        // clear out the block data from staging
        let clear_sql = "DELETE FROM staging_microblocks_data WHERE block_hash = ?1".to_string();
        let clear_args = [&microblock_hash];

        tx.execute(&clear_sql, &clear_args)
            .map_err(|e| Error::DBError(db_error::SqliteError(e)))?;

        Ok(())
    }

    /// Mark an anchored block as orphaned and both orphan and delete its descendant microblock data.
    /// The blocks database will eventually delete all orphaned data.
    fn delete_orphaned_epoch_data<'a>(
        tx: &mut DBTx<'a>,
        blocks_path: &String,
        consensus_hash: &ConsensusHash,
        anchored_block_hash: &BlockHeaderHash,
    ) -> Result<(), Error> {
        // This block is orphaned
        let update_block_sql = "UPDATE staging_blocks SET orphaned = 1, processed = 1, attachable = 0 WHERE consensus_hash = ?1 AND anchored_block_hash = ?2".to_string();
        let update_block_args: &[&dyn ToSql] = &[consensus_hash, anchored_block_hash];

        // All descendants of this processed block are never attachable.
        // Indicate this by marking all children as orphaned (but not procesed), across all burnchain forks.
        let update_children_sql = "UPDATE staging_blocks SET orphaned = 1, processed = 0, attachable = 0 WHERE parent_consensus_hash = ?1 AND parent_anchored_block_hash = ?2".to_string();
        let update_children_args: &[&dyn ToSql] = &[consensus_hash, anchored_block_hash];

        // find all orphaned microblocks, and delete the block data
        let find_orphaned_microblocks_sql = "SELECT microblock_hash FROM staging_microblocks WHERE consensus_hash = ?1 AND anchored_block_hash = ?2".to_string();
        let find_orphaned_microblocks_args: &[&dyn ToSql] = &[consensus_hash, anchored_block_hash];
        let orphaned_microblock_hashes = query_row_columns::<BlockHeaderHash, _>(
            tx,
            &find_orphaned_microblocks_sql,
            find_orphaned_microblocks_args,
            "microblock_hash",
        )
        .map_err(Error::DBError)?;

        // drop microblocks (this processes them)
        let update_microblock_children_sql = "UPDATE staging_microblocks SET orphaned = 1, processed = 1 WHERE consensus_hash = ?1 AND anchored_block_hash = ?2".to_string();
        let update_microblock_children_args: &[&dyn ToSql] = &[consensus_hash, anchored_block_hash];

        tx.execute(&update_block_sql, update_block_args)
            .map_err(|e| Error::DBError(db_error::SqliteError(e)))?;

        tx.execute(&update_children_sql, update_children_args)
            .map_err(|e| Error::DBError(db_error::SqliteError(e)))?;

        tx.execute(
            &update_microblock_children_sql,
            update_microblock_children_args,
        )
        .map_err(|e| Error::DBError(db_error::SqliteError(e)))?;

        for mblock_hash in orphaned_microblock_hashes {
            StacksChainState::delete_microblock_data(tx, &mblock_hash)?;
        }

        // mark the block as empty if we haven't already
        let block_path = StacksChainState::get_block_path(
            blocks_path,
            consensus_hash,
            anchored_block_hash,
        )?;
        match fs::metadata(&block_path) {
            Ok(_) => {
                StacksChainState::free_block(
                    blocks_path,
                    consensus_hash,
                    anchored_block_hash,
                );
            }
            Err(_) => {
                StacksChainState::atomic_file_write(&block_path, &vec![])?;
            }
        }

        Ok(())
    }

    /// Clear out a staging block -- mark it as processed.
    /// Mark its children as attachable.
    /// Idempotent.
    /// sort_tx_opt is required if accept is true
    fn set_block_processed<'a, 'b>(
        tx: &mut DBTx<'a>,
        mut sort_tx_opt: Option<&mut SortitionHandleTx<'b>>,
        blocks_path: &String,
        consensus_hash: &ConsensusHash,
        anchored_block_hash: &BlockHeaderHash,
        accept: bool,
    ) -> Result<(), Error> {
        let sql = "SELECT * FROM staging_blocks WHERE consensus_hash = ?1 AND anchored_block_hash = ?2 AND orphaned = 0".to_string();
        let args: &[&dyn ToSql] = &[&consensus_hash, &anchored_block_hash];

        let has_stored_block = StacksChainState::has_stored_block(
            tx,
            blocks_path,
            consensus_hash,
            anchored_block_hash,
        )?;
        let _block_path = StacksChainState::make_block_dir(
            blocks_path,
            consensus_hash,
            anchored_block_hash,
        )?;

        let rows = query_rows::<StagingBlock, _>(tx, &sql, args).map_err(Error::DBError)?;
        let block = match rows.len() {
            0 => {
                // not an error if this block was already orphaned
                let orphan_sql = "SELECT * FROM staging_blocks WHERE consensus_hash = ?1 AND anchored_block_hash = ?2 AND orphaned = 1".to_string();
                let orphan_args: &[&dyn ToSql] = &[&consensus_hash, &anchored_block_hash];
                let orphan_rows = query_rows::<StagingBlock, _>(tx, &orphan_sql, orphan_args)
                    .map_err(Error::DBError)?;
                if orphan_rows.len() == 1 {
                    return Ok(());
                } else {
                    test_debug!(
                        "No such block at {}/{}",
                        consensus_hash,
                        anchored_block_hash
                    );
                    return Err(Error::DBError(db_error::NotFoundError));
                }
            }
            1 => rows[0].clone(),
            _ => {
                // should never happen
                panic!("Multiple staging blocks with same burn hash and block hash");
            }
        };

        if !block.processed {
            if !has_stored_block {
                if accept {
                    debug!(
                        "Accept block {}/{} as {}",
                        consensus_hash,
                        anchored_block_hash,
                        StacksBlockHeader::make_index_block_hash(
                            &consensus_hash,
                            &anchored_block_hash
                        )
                    );
                } else {
                    debug!("Reject block {}/{}", consensus_hash, anchored_block_hash);
                }
            } else {
                debug!(
                    "Already stored block {}/{} ({})",
                    consensus_hash,
                    anchored_block_hash,
                    StacksBlockHeader::make_index_block_hash(&consensus_hash, &anchored_block_hash)
                );
            }
        } else {
            debug!(
                "Already processed block {}/{} ({})",
                consensus_hash,
                anchored_block_hash,
                StacksBlockHeader::make_index_block_hash(&consensus_hash, &anchored_block_hash)
            );
        }

        let update_sql = "UPDATE staging_blocks SET processed = 1, processed_time = ?1 WHERE consensus_hash = ?2 AND anchored_block_hash = ?3".to_string();
        let update_args: &[&dyn ToSql] = &[
            &u64_to_sql(get_epoch_time_secs())?,
            &consensus_hash,
            &anchored_block_hash,
        ];

        tx.execute(&update_sql, update_args)
            .map_err(|e| Error::DBError(db_error::SqliteError(e)))?;

        if accept {
            // if we accepted this block, then children of this processed block are now attachable.
            // Applies across all burnchain forks
            let update_children_sql =
                "UPDATE staging_blocks SET attachable = 1 WHERE parent_anchored_block_hash = ?1"
                    .to_string();
            let update_children_args = [&anchored_block_hash];

            tx.execute(&update_children_sql, &update_children_args)
                .map_err(|e| Error::DBError(db_error::SqliteError(e)))?;

            // mark this block as processed in the burn db too
            match sort_tx_opt {
                Some(ref mut sort_tx) => {
                    sort_tx.set_stacks_block_accepted(
                        consensus_hash,
                        &block.parent_anchored_block_hash,
                        &block.anchored_block_hash,
                        block.height,
                    )?;
                }
                None => {
                    if !cfg!(test) {
                        // not allowed in production
                        panic!("No burn DB transaction given to block processor");
                    }
                }
            }
        } else {
            // Otherwise, all descendants of this processed block are never attachable.
            // Mark this block's children as orphans, blow away its data, and blow away its descendant microblocks.
            test_debug!("Orphan block {}/{}", consensus_hash, anchored_block_hash);
            StacksChainState::delete_orphaned_epoch_data(tx, blocks_path, consensus_hash, anchored_block_hash)?;
        }

        Ok(())
    }

    /// Drop a trail of staging microblocks.  Mark them as orphaned and delete their data.
    /// Also, orphan any anchored children blocks that build off of the now-orphaned microblocks.
    fn drop_staging_microblocks<'a>(
        tx: &mut DBTx<'a>,
        blocks_path: &String,
        consensus_hash: &ConsensusHash,
        anchored_block_hash: &BlockHeaderHash,
        invalid_block_hash: &BlockHeaderHash,
    ) -> Result<(), Error> {
        // find offending sequence
        let seq_sql = "SELECT sequence FROM staging_microblocks WHERE consensus_hash = ?1 AND anchored_block_hash = ?2 AND microblock_hash = ?3 AND processed = 0 AND orphaned = 0".to_string();
        let seq_args: &[&dyn ToSql] = &[&consensus_hash, &anchored_block_hash, &invalid_block_hash];
        let seq = match query_int::<_>(tx, &seq_sql, seq_args) {
            Ok(seq) => seq,
            Err(e) => match e {
                db_error::NotFoundError => {
                    // no microblocks to delete
                    return Ok(());
                }
                _ => {
                    return Err(Error::DBError(e));
                }
            },
        };

        test_debug!(
            "Drop staging microblocks {}/{} up to {} ({})",
            consensus_hash,
            anchored_block_hash,
            invalid_block_hash,
            seq
        );

        // drop staging children at and beyond the invalid block
        let update_microblock_children_sql = "UPDATE staging_microblocks SET orphaned = 1, processed = 1 WHERE anchored_block_hash = ?1 AND sequence >= ?2".to_string();
        let update_microblock_children_args: &[&dyn ToSql] = &[&anchored_block_hash, &seq];

        tx.execute(
            &update_microblock_children_sql,
            update_microblock_children_args,
        )
        .map_err(|e| Error::DBError(db_error::SqliteError(e)))?;

        // find all orphaned microblocks hashes, and delete the block data
        let find_orphaned_microblocks_sql = "SELECT microblock_hash FROM staging_microblocks WHERE anchored_block_hash = ?1 AND sequence >= ?2".to_string();
        let find_orphaned_microblocks_args: &[&dyn ToSql] = &[&anchored_block_hash, &seq];
        let orphaned_microblock_hashes = query_row_columns::<BlockHeaderHash, _>(
            tx,
            &find_orphaned_microblocks_sql,
            find_orphaned_microblocks_args,
            "microblock_hash",
        )
        .map_err(Error::DBError)?;

        // garbage-collect
        for mblock_hash in orphaned_microblock_hashes.iter() {
            StacksChainState::delete_microblock_data(tx, &mblock_hash)?;
        }

        for mblock_hash in orphaned_microblock_hashes.iter() {
            // orphan any staging blocks that build on the now-invalid microblocks
            let update_block_children_sql = "UPDATE staging_blocks SET orphaned = 1, processed = 0, attachable = 0 WHERE parent_microblock_hash = ?1".to_string();
            let update_block_children_args = [&mblock_hash];

            tx.execute(&update_block_children_sql, &update_block_children_args)
                .map_err(|e| Error::DBError(db_error::SqliteError(e)))?;

            // mark the block as empty if we haven't already
            let block_path = StacksChainState::get_block_path(
                blocks_path,
                consensus_hash,
                anchored_block_hash,
            )?;
            match fs::metadata(&block_path) {
                Ok(_) => {
                    StacksChainState::free_block(
                        blocks_path,
                        consensus_hash,
                        anchored_block_hash,
                    );
                }
                Err(_) => {
                    StacksChainState::atomic_file_write(&block_path, &vec![])?;
                }
            }
        }

        Ok(())
    }

    /// Mark a range of a stream of microblocks as confirmed.
    /// All the corresponding blocks must have been validated and proven contiguous.
    fn set_microblocks_processed<'a>(
        tx: &mut DBTx<'a>,
        child_consensus_hash: &ConsensusHash,
        child_anchored_block_hash: &BlockHeaderHash,
        last_microblock_hash: &BlockHeaderHash,
    ) -> Result<(), Error> {
        let child_index_block_hash = StacksBlockHeader::make_index_block_hash(child_consensus_hash, child_anchored_block_hash);
        let (parent_consensus_hash, parent_block_hash) = match StacksChainState::get_parent_block_header_hashes(tx, &child_index_block_hash)? {
            Some(x) => x,
            None => {
                return Ok(());
            }
        };
        let parent_index_hash = StacksBlockHeader::make_index_block_hash(&parent_consensus_hash, &parent_block_hash);

        let mut mblock_hash = last_microblock_hash.clone();
        let sql = "UPDATE staging_microblocks SET processed = 1 WHERE consensus_hash = ?1 AND anchored_block_hash = ?2 AND microblock_hash = ?3";

        loop {
            test_debug!("Set {}-{} processed", &parent_index_hash, &mblock_hash);

            // confirm this microblock
            let args: &[&dyn ToSql] = &[&parent_consensus_hash, &parent_block_hash, &mblock_hash];
            tx.execute(sql, args)
                .map_err(|e| Error::DBError(db_error::SqliteError(e)))?;

            // find the parent so we can confirm it as well
            let mblock_info_opt = StacksChainState::load_staging_microblock_info(
                tx,
                &parent_index_hash,
                &mblock_hash
            )?;

            if let Some(mblock_info) = mblock_info_opt {
                if mblock_info.parent_hash == parent_block_hash {
                    // at head of stream
                    break;
                }
                else {
                    mblock_hash = mblock_info.parent_hash;
                }
            }
            else {
                // missing parent microblock -- caller should abort this DB transaction
                debug!("No such staging microblock {}/{}-{}", &parent_consensus_hash, &parent_block_hash, &mblock_hash);
                return Err(Error::NoSuchBlockError);
            }
        }

        Ok(())
    }

    /// Is a particular microblock stored in the staging DB, given the index anchored block hash of the block
    /// that confirms it?
    pub fn has_staging_microblock_indexed(
        &self,
        child_index_block_hash: &StacksBlockId,
        seq: u16,
    ) -> Result<bool, Error> {
        let (parent_consensus_hash, parent_block_hash) = match StacksChainState::get_parent_block_header_hashes(&self.db(), &child_index_block_hash)? {
            Some(x) => x,
            None => {
                return Ok(false);
            }
        };
        let parent_index_block_hash = StacksBlockHeader::make_index_block_hash(&parent_consensus_hash, &parent_block_hash);
        StacksChainState::read_i64s(&self.db(), "SELECT processed FROM staging_microblocks WHERE index_block_hash = ?1 AND sequence = ?2", &[&parent_index_block_hash, &seq])
            .and_then(|processed| {
                if processed.len() == 0 {
                    Ok(false)
                }
                else if processed.len() == 1 {
                    Ok(processed[0] == 0)
                }
                else {
                    Err(Error::DBError(db_error::Overflow))
                }
            })
    }

    /// Do we have a particular microblock stream given its indexed tail microblock hash?
    /// Used by the RPC endpoint to determine if we can serve back a stream of microblocks.
    pub fn has_processed_microblocks_indexed(
        &self,
        index_microblock_hash: &StacksBlockId,
    ) -> Result<bool, Error> {
        let sql = "SELECT 1 FROM staging_microblocks WHERE index_microblock_hash = ?1 AND processed = 1 AND orphaned = 0";
        let args : &[&dyn ToSql] = &[index_microblock_hash];
        let res = self.db()
            .query_row(&sql, args, |_r| ())
            .optional()
            .expect("DB CORRUPTION: block header DB corrupted!")
            .is_some();
        Ok(res)
    }

    /// Given an index anchor block hash, get the index microblock hash for a confirmed microblock stream.
    pub fn get_confirmed_microblock_index_hash(
        &self,
        child_index_block_hash: &StacksBlockId,
    ) -> Result<Option<StacksBlockId>, Error> {
        // get parent's consensus hash and block hash
        let (parent_consensus_hash, _) = match StacksChainState::get_parent_block_header_hashes(&self.db(), child_index_block_hash)? {
            Some(x) => x,
            None => {
                test_debug!("No such block: {:?}", &child_index_block_hash);
                return Ok(None);
            }
        };

        // get the child's staging block info
        let child_block_info = match StacksChainState::load_staging_block_info(
            &self.db(),
            child_index_block_hash
        )? {
            Some(hdr) => hdr,
            None => {
                test_debug!("No such block: {:?}", &child_index_block_hash);
                return Ok(None);
            }
        };

        Ok(Some(StacksBlockHeader::make_index_block_hash(&parent_consensus_hash, &child_block_info.parent_microblock_hash)))
    }
    
    /// Do we have any unconfirmed microblocks at or after the given sequence number that descend
    /// from the anchored block identified by the given parent_index_block_hash?
    /// Does not consider whether or not they are valid.
    /// Used mainly for paging through unconfirmed microblocks in the RPC interface.
    pub fn has_any_staging_microblock_indexed(
        &self,
        parent_index_block_hash: &StacksBlockId,
        min_seq: u16,
    ) -> Result<bool, Error> {
        StacksChainState::read_i64s(&self.db(), "SELECT processed FROM staging_microblocks WHERE index_block_hash = ?1 AND sequence >= ?2 LIMIT 1", &[&parent_index_block_hash, &min_seq])
            .and_then(|processed| Ok(processed.len() > 0))
    }
    
    /// Do we have a given microblock as a descendant of a given anchored block?
    /// Does not consider whether or not it has been processed or is orphaned.
    /// Used by the relayer to decide whether or not a microblock should be relayed.
    /// Used by the microblock-preprocessor to decide whether or not to store the microblock.
    pub fn has_descendant_microblock_indexed(
        &self,
        parent_index_block_hash: &StacksBlockId,
        microblock_hash: &BlockHeaderHash,
    ) -> Result<bool, Error> {
        StacksChainState::read_i64s(&self.db(), "SELECT processed FROM staging_microblocks WHERE index_block_hash = ?1 AND microblock_hash = ?2 LIMIT 1", &[parent_index_block_hash, microblock_hash])
            .and_then(|processed| Ok(processed.len() > 0))
    }

    /// Do we have any microblock available to serve in any capacity, given its parent anchored block's
    /// index block hash?
    #[cfg(test)]
    fn has_microblocks_indexed(&self, parent_index_block_hash: &StacksBlockId) -> Result<bool, Error> {
        StacksChainState::read_i64s(
            &self.db(),
            "SELECT processed FROM staging_microblocks WHERE index_block_hash = ?1 LIMIT 1",
            &[&parent_index_block_hash],
        )
        .and_then(|processed| Ok(processed.len() > 0))
    }

    /// Given an index block hash, get the consensus hash and block hash
    fn inner_get_block_header_hashes(
        blocks_db: &DBConn,
        index_block_hash: &StacksBlockId,
        consensus_hash_col: &str,
        anchored_block_col: &str
    ) -> Result<Option<(ConsensusHash, BlockHeaderHash)>, Error> {
        let sql = format!("SELECT {},{} FROM staging_blocks WHERE index_block_hash = ?1", consensus_hash_col, anchored_block_col);
        let args = [index_block_hash as &dyn ToSql];

        let row_data_opt = blocks_db
            .query_row(&sql, &args, |row| {
                let anchored_block_hash = BlockHeaderHash::from_column(row, anchored_block_col)?;
                let consensus_hash = ConsensusHash::from_column(row, consensus_hash_col)?;
                Ok((consensus_hash, anchored_block_hash))
            })
            .optional()
            .map_err(|e| Error::DBError(db_error::SqliteError(e)))?;

        match row_data_opt {
            Some(Ok(x)) => Ok(Some(x)),
            Some(Err(e)) => Err(e),
            None => Ok(None),
        }
    }
    
    /// Given an index block hash, get its consensus hash and block hash if it exists
    pub fn get_block_header_hashes(
        &self,
        index_block_hash: &StacksBlockId,
    ) -> Result<Option<(ConsensusHash, BlockHeaderHash)>, Error> {
        StacksChainState::inner_get_block_header_hashes(&self.db(), index_block_hash, "consensus_hash", "anchored_block_hash")
    }
    
    /// Given an index block hash, get the parent consensus hash and block hash if it exists
    pub fn get_parent_block_header_hashes(
        blocks_conn: &DBConn,
        index_block_hash: &StacksBlockId,
    ) -> Result<Option<(ConsensusHash, BlockHeaderHash)>, Error> {
        StacksChainState::inner_get_block_header_hashes(blocks_conn, index_block_hash, "parent_consensus_hash", "parent_anchored_block_hash")
    }

    /// Given an index microblock hash, get the microblock hash and its anchored block and
    /// consensus hash
    pub fn get_microblock_parent_header_hashes(
        blocks_conn: &DBConn,
        index_microblock_hash: &StacksBlockId,
    ) -> Result<Option<(ConsensusHash, BlockHeaderHash, BlockHeaderHash)>, Error> {
        let sql = format!("SELECT consensus_hash,anchored_block_hash,microblock_hash FROM staging_microblocks WHERE index_microblock_hash = ?1");
        let args = [index_microblock_hash as &dyn ToSql];

        let row_data_opt = blocks_conn
            .query_row(&sql, &args, |row| {
                let consensus_hash = ConsensusHash::from_column(row, "consensus_hash")?;
                let anchored_block_hash = BlockHeaderHash::from_column(row, "anchored_block_hash")?;
                let microblock_hash = BlockHeaderHash::from_column(row, "microblock_hash")?;
                Ok((consensus_hash, anchored_block_hash, microblock_hash))
            })
            .optional()
            .map_err(|e| Error::DBError(db_error::SqliteError(e)))?;

        match row_data_opt {
            Some(Ok(x)) => Ok(Some(x)),
            Some(Err(e)) => Err(e),
            None => Ok(None),
        }
    }

    /// Get the sqlite rowid for a staging microblock, given the hash of the microblock.
    /// Returns None if no such microblock.
    fn stream_microblock_get_rowid(
        blocks_conn: &DBConn,
        parent_index_block_hash: &StacksBlockId,
        microblock_hash: &BlockHeaderHash,
    ) -> Result<Option<i64>, Error> {
        let sql = "SELECT staging_microblocks_data.rowid FROM \
                   staging_microblocks JOIN staging_microblocks_data \
                   ON staging_microblocks.microblock_hash = staging_microblocks_data.block_hash \
                   WHERE staging_microblocks.index_block_hash = ?1 AND staging_microblocks.microblock_hash = ?2";
        let args = [parent_index_block_hash as &dyn ToSql, microblock_hash as &dyn ToSql];
        query_row(blocks_conn, sql, &args).map_err(Error::DBError)
    }

    /// Load up the metadata on a microblock stream (but don't get the data itself)
    /// DO NOT USE IN PRODUCTION -- doesn't work for microblock forks.
    #[cfg(test)]
    fn stream_microblock_get_info(
        blocks_conn: &DBConn,
        parent_index_block_hash: &StacksBlockId,
    ) -> Result<Vec<StagingMicroblock>, Error> {
        let sql = "SELECT * FROM staging_microblocks WHERE index_block_hash = ?1 ORDER BY sequence"
            .to_string();
        let args = [parent_index_block_hash as &dyn ToSql];
        let microblock_info =
            query_rows::<StagingMicroblock, _>(blocks_conn, &sql, &args).map_err(Error::DBError)?;
        Ok(microblock_info)
    }

    /// Stream data from one Read to one Write
    fn stream_data<W: Write, R: Read + Seek>(
        fd: &mut W,
        stream: &mut BlockStreamData,
        input: &mut R,
        count: u64,
    ) -> Result<u64, Error> {
        input
            .seek(SeekFrom::Start(stream.offset))
            .map_err(Error::ReadError)?;

        let mut buf = vec![0u8; count as usize];
        let nr = input.read(&mut buf).map_err(Error::ReadError)?;
        fd.write_all(&buf[0..nr]).map_err(Error::WriteError)?;

        stream.offset += nr as u64;
        stream.total_bytes += nr as u64;

        Ok(nr as u64)
    }

    /// Stream a single microblock's data from the staging database.
    /// If this method returns 0, it's because we're EOF on the blob.
    fn stream_one_microblock<W: Write>(
        blocks_conn: &DBConn,
        fd: &mut W,
        stream: &mut BlockStreamData,
        count: u64,
    ) -> Result<u64, Error> {
        let rowid = match stream.rowid {
            None => {
                // need to get rowid in order to get the blob
                match StacksChainState::stream_microblock_get_rowid(
                    blocks_conn,
                    &stream.parent_index_block_hash,
                    &stream.microblock_hash
                )? {
                    Some(rid) => rid,
                    None => {
                        test_debug!(
                            "Microblock hash={:?} not in DB",
                            &stream.microblock_hash,
                        );
                        return Err(Error::NoSuchBlockError);
                    }
                }
            }
            Some(rid) => rid,
        };

        stream.rowid = Some(rowid);
        let mut blob = blocks_conn
            .blob_open(
                DatabaseName::Main,
                "staging_microblocks_data",
                "block_data",
                rowid,
                true,
            )
            .map_err(|e| {
                match e {
                    sqlite_error::SqliteFailure(_, _) => {
                        // blob got moved out of staging
                        Error::NoSuchBlockError
                    }
                    _ => Error::DBError(db_error::SqliteError(e)),
                }
            })?;

        StacksChainState::stream_data(fd, stream, &mut blob, count)
    }

    /// Stream multiple microblocks from staging, moving in reverse order from the stream tail to the stream head.
    /// Returns total number of bytes written (will be equal to the number of bytes read).
    /// Returns 0 if we run out of microblocks in the staging db
    fn stream_microblocks_confirmed<W: Write>(
        chainstate: &StacksChainState,
        fd: &mut W,
        stream: &mut BlockStreamData,
        count: u64,
    ) -> Result<u64, Error> {
        let mut to_write = count;
        while to_write > 0 {
            let nw = StacksChainState::stream_one_microblock(
                &chainstate.db(),
                fd,
                stream,
                to_write,
            )?;
            if nw == 0 {
                // EOF on microblock blob; move to the next one (its parent)
                let mblock_info = match StacksChainState::load_staging_microblock_info(
                    &chainstate.db(),
                    &stream.parent_index_block_hash,
                    &stream.microblock_hash
                )? {
                    Some(x) => x,
                    None => {
                        // out of mblocks
                        break;
                    }
                };

                let rowid = match StacksChainState::stream_microblock_get_rowid(
                    &chainstate.db(),
                    &stream.parent_index_block_hash,
                    &mblock_info.parent_hash
                )? {
                    Some(rid) => rid,
                    None => {
                        // out of mblocks
                        break;
                    }
                };
                
                stream.offset = 0;
                stream.rowid = Some(rowid);
                stream.microblock_hash = mblock_info.parent_hash;
            } else {
                to_write = to_write
                    .checked_sub(nw)
                    .expect("BUG: wrote more data than called for");
            }
        }
        Ok(count - to_write)
    }

    /// Stream block data from the chunk store.
    /// Also works for a microblock stream.
    fn stream_data_from_chunk_store<W: Write>(
        blocks_path: &String,
        fd: &mut W,
        stream: &mut BlockStreamData,
        count: u64,
    ) -> Result<u64, Error> {
        let block_path = StacksChainState::get_index_block_path(blocks_path, &stream.index_block_hash)?;

        // The reason we open a file on each call to stream data is because we don't want to
        // exhaust the supply of file descriptors.  Maybe a future version of this code will do
        // something like cache the set of open files so we don't have to keep re-opening them.
        let mut file_fd = fs::OpenOptions::new()
            .read(true)
            .write(false)
            .create(false)
            .truncate(false)
            .open(&block_path)
            .map_err(|e| {
                if e.kind() == io::ErrorKind::NotFound {
                    error!("File not found: {:?}", &block_path);
                    Error::NoSuchBlockError
                } else {
                    Error::ReadError(e)
                }
            })?;

        StacksChainState::stream_data(fd, stream, &mut file_fd, count)
    }

    /// Stream block data from the chain state.  Pull from either staging or the chunk store,
    /// wherever it happens to be located.
    /// Returns the number of bytes written, and updates `stream` to point to the next point to
    /// read.  Writes the bytes streamed to `fd`.
    pub fn stream_block<W: Write>(
        &mut self,
        fd: &mut W,
        stream: &mut BlockStreamData,
        count: u64,
    ) -> Result<u64, Error> {
        StacksChainState::stream_data_from_chunk_store(&self.blocks_path, fd, stream, count)
    }

    /// Stream unconfirmed microblocks from the staging DB.  Pull only from the staging DB.
    /// Returns the number of bytes written, and updates `stream` to point to the next point to
    /// read.  Wrties the bytes streamed to `fd`.
    pub fn stream_microblocks_unconfirmed<W: Write>(
        chainstate: &StacksChainState,
        fd: &mut W,
        stream: &mut BlockStreamData,
        count: u64,
    ) -> Result<u64, Error> {
        let mut to_write = count;
        while to_write > 0 {
            let nw = StacksChainState::stream_one_microblock(
                &chainstate.db(),
                fd,
                stream,
                to_write,
            )?;
            if nw == 0 {
                // EOF on microblock blob; move to the next one
                let next_seq = match stream.seq {
                    u16::MAX => {
                        return Err(Error::NoSuchBlockError);
                    }
                    x => x + 1
                };
                let next_mblock_hash = match StacksChainState::load_next_descendant_microblock(&chainstate.db(), &stream.index_block_hash, next_seq)? {
                    Some(mblock) => {
                        test_debug!("Switch to {}-{} ({})", &stream.index_block_hash, &mblock.block_hash(), next_seq);
                        mblock.block_hash()
                    },
                    None => {
                        // EOF on stream
                        break;
                    }
                };
                
                let rowid = match StacksChainState::stream_microblock_get_rowid(
                    &chainstate.db(),
                    &stream.parent_index_block_hash,
                    &next_mblock_hash,
                )? {
                    Some(rid) => rid,
                    None => {
                        // out of mblocks
                        break;
                    }
                };

                stream.offset = 0;
                stream.rowid = Some(rowid);
                stream.microblock_hash = next_mblock_hash;
                stream.seq = next_seq;
            } else {
                to_write = to_write
                    .checked_sub(nw)
                    .expect("BUG: wrote more data than called for");
            }
        }
        Ok(count - to_write)
    }

    fn extract_signed_microblocks(parent_anchored_block_header: &StacksBlockHeader, microblocks: &Vec<StacksMicroblock>) -> Vec<StacksMicroblock> {
        let mut signed_microblocks = vec![];
        for microblock in microblocks.iter() {
            let mut dup = microblock.clone();
            if dup
                .verify(&parent_anchored_block_header.microblock_pubkey_hash)
                .is_err()
            {
                warn!(
                    "Microblock {} not signed by {}",
                    microblock.block_hash(),
                    parent_anchored_block_header.microblock_pubkey_hash
                );
                continue;
            }
            signed_microblocks.push(microblock.clone());
        }
        signed_microblocks
    }

    /// Given a microblock stream, does it connect the parent and child anchored blocks?
    /// * verify that the blocks are a contiguous sequence, with no duplicate sequence numbers
    /// * verify that each microblock is signed by the parent anchor block's key
    /// The stream must be in order by sequence number, and there must be no duplicates.
    /// If the stream connects to the anchored block, then
    /// return the index in the given microblocks vec that corresponds to the highest valid
    /// block -- i.e. the microblock indicated by the anchored header as the parent.
    /// If there was a duplicate sequence number, then also return a poison-microblock
    /// transaction for the two headers with the lowest duplicate sequence number.
    /// Return None if the stream does not connect to this block (e.g. it's incomplete or the like)
    pub fn validate_parent_microblock_stream(
        parent_anchored_block_header: &StacksBlockHeader,
        anchored_block_header: &StacksBlockHeader,
        microblocks: &Vec<StacksMicroblock>,
        verify_signatures: bool,
    ) -> Option<(usize, Option<TransactionPayload>)> {
        if anchored_block_header.is_first_mined() {
            // there had better be zero microblocks
            if anchored_block_header.parent_microblock == EMPTY_MICROBLOCK_PARENT_HASH
                && anchored_block_header.parent_microblock_sequence == 0
            {
                return Some((0, None));
            } else {
                warn!(
                    "Block {} has no ancestor, and should have no microblock parents",
                    anchored_block_header.block_hash()
                );
                return None;
            }
        }

        let signed_microblocks = if verify_signatures {
            StacksChainState::extract_signed_microblocks(&parent_anchored_block_header, microblocks)
        } else {
            microblocks.clone()
        };

        if signed_microblocks.len() == 0 {
            if anchored_block_header.parent_microblock == EMPTY_MICROBLOCK_PARENT_HASH
                && anchored_block_header.parent_microblock_sequence == 0
            {
                // expected empty
                debug!(
                    "No microblocks between {} and {}",
                    parent_anchored_block_header.block_hash(),
                    anchored_block_header.block_hash()
                );
                return Some((0, None));
            } else {
                // did not expect empty
                warn!(
                    "Missing microblocks between {} and {}",
                    parent_anchored_block_header.block_hash(),
                    anchored_block_header.block_hash()
                );
                return None;
            }
        }

        if signed_microblocks[0].header.sequence != 0 {
            // discontiguous -- must start with seq 0
            warn!(
                "Discontiguous stream -- first microblock header sequence is {}",
                signed_microblocks[0].header.sequence
            );
            return None;
        }

        if signed_microblocks[0].header.prev_block != parent_anchored_block_header.block_hash() {
            // discontiguous -- not connected to parent
            warn!("Discontiguous stream -- does not connect to parent");
            return None;
        }

        // sanity check -- in order by sequence and no sequence duplicates
        for i in 1..signed_microblocks.len() {
            if signed_microblocks[i - 1].header.sequence > signed_microblocks[i].header.sequence {
                panic!("BUG: out-of-sequence microblock stream");
            }
            let cur_seq = (signed_microblocks[i - 1].header.sequence as u32) + 1;
            if cur_seq < (signed_microblocks[i].header.sequence as u32) {
                // discontiguous
                warn!(
                    "Discontiguous stream -- {} < {}",
                    cur_seq, signed_microblocks[i].header.sequence
                );
                return None;
            }
        }

        // sanity check -- all parent block hashes are unique.  If there are duplicates, then the
        // miner equivocated.
        let mut parent_hashes: HashMap<BlockHeaderHash, StacksMicroblockHeader> = HashMap::new();
        for i in 0..signed_microblocks.len() {
            let signed_microblock = &signed_microblocks[i];
            if parent_hashes.contains_key(&signed_microblock.header.prev_block) {
                debug!(
                    "Deliberate microblock fork: duplicate parent {}",
                    signed_microblock.header.prev_block
                );
                let conflicting_microblock_header = parent_hashes
                    .get(&signed_microblock.header.prev_block)
                    .unwrap();

                return Some((
                    i - 1,
                    Some(TransactionPayload::PoisonMicroblock(
                        signed_microblock.header.clone(),
                        conflicting_microblock_header.clone(),
                    )),
                ));
            }
            parent_hashes.insert(
                signed_microblock.header.prev_block.clone(),
                signed_microblock.header.clone(),
            );
        }

        // hashes are contiguous enough -- for each seqnum, there is a microblock with seqnum+1 with the
        // microblock at seqnum as its parent.  There may be more than one.
        for i in 1..signed_microblocks.len() {
            if signed_microblocks[i - 1].header.sequence == signed_microblocks[i].header.sequence
                && signed_microblocks[i - 1].block_hash() != signed_microblocks[i].block_hash()
            {
                // deliberate microblock fork
                debug!(
                    "Deliberate microblock fork at sequence {}",
                    signed_microblocks[i - 1].header.sequence
                );
                return Some((
                    i - 1,
                    Some(TransactionPayload::PoisonMicroblock(
                        signed_microblocks[i - 1].header.clone(),
                        signed_microblocks[i].header.clone(),
                    )),
                ));
            }

            if signed_microblocks[i - 1].block_hash() != signed_microblocks[i].header.prev_block {
                // discontiguous
                debug!("Discontinuous stream -- blocks not linked by hash");
                return None;
            }
        }

        if anchored_block_header.parent_microblock == EMPTY_MICROBLOCK_PARENT_HASH
            && anchored_block_header.parent_microblock_sequence == 0
        {
            // expected empty
            debug!(
                "Empty microblock stream between {} and {}",
                parent_anchored_block_header.block_hash(),
                anchored_block_header.block_hash()
            );
            return Some((0, None));
        }

        let mut end = 0;
        let mut connects = false;
        for i in 0..signed_microblocks.len() {
            if signed_microblocks[i].block_hash() == anchored_block_header.parent_microblock {
                end = i + 1;
                connects = true;
                break;
            }
        }

        if !connects {
            // discontiguous
            debug!(
                "Discontiguous stream: block {} does not connect to tail",
                anchored_block_header.block_hash()
            );
            return None;
        }

        return Some((end, None));
    }

    /// Validate an anchored block against the burn chain state.
    /// Returns Some(commit burn, total burn) if valid
    /// Returns None if not valid
    /// * consensus_hash is the PoX history hash of the burnchain block whose sortition
    /// (ostensibly) selected this block for inclusion.
    pub fn validate_anchored_block_burnchain(
        db_handle: &SortitionHandleConn,
        consensus_hash: &ConsensusHash,
        block: &StacksBlock,
        mainnet: bool,
        chain_id: u32,
    ) -> Result<Option<(u64, u64)>, Error> {
        // sortition-winning block commit for this block?
        let block_hash = block.block_hash();
        let (block_commit, stacks_chain_tip) = match db_handle
            .get_block_snapshot_of_parent_stacks_block(consensus_hash, &block_hash)
        {
            Ok(Some(bc)) => bc,
            Ok(None) => {
                // unsoliciated
                warn!(
                    "Received unsolicited block: {}/{}",
                    consensus_hash, block_hash
                );
                return Ok(None);
            }
            Err(db_error::InvalidPoxSortition) => {
                warn!(
                    "Received unsolicited block on non-canonical PoX fork: {}/{}",
                    consensus_hash, block_hash
                );
                return Ok(None);
            }
            Err(e) => {
                return Err(e.into());
            }
        };

        // burn chain tip that selected this commit's block
        let burn_chain_tip = db_handle
            .get_block_snapshot(&block_commit.burn_header_hash)?
            .expect("FATAL: have block commit but no block snapshot");

        // this is the penultimate burnchain snapshot with the VRF seed that this
        // block's miner had to prove on to generate the block-commit and block itself.
        let penultimate_sortition_snapshot = db_handle
            .get_block_snapshot_by_height(block_commit.block_height - 1)?
            .expect("FATAL: have block commit but no sortition snapshot");

        // key of the winning leader
        let leader_key = db_handle
            .get_leader_key_at(
                block_commit.key_block_ptr as u64,
                block_commit.key_vtxindex as u32,
            )?
            .expect("FATAL: have block commit but no leader key");

        // attaches to burn chain
        match block.header.validate_burnchain(
            &burn_chain_tip,
            &penultimate_sortition_snapshot,
            &leader_key,
            &block_commit,
            &stacks_chain_tip,
        ) {
            Ok(_) => {}
            Err(_) => {
                warn!(
                    "Invalid block, could not validate on burnchain: {}/{}",
                    consensus_hash, block_hash
                );

                return Ok(None);
            }
        };

        // static checks on transactions all pass
        let valid = block.validate_transactions_static(mainnet, chain_id);
        if !valid {
            warn!(
                "Invalid block, transactions failed static checks: {}/{}",
                consensus_hash, block_hash
            );
            return Ok(None);
        }

        let sortition_burns =
            SortitionDB::get_block_burn_amount(db_handle, &penultimate_sortition_snapshot)
                .expect("FATAL: have block commit but no total burns in its sortition");

        Ok(Some((block_commit.burn_fee, sortition_burns)))
    }

    /// Pre-process and store an anchored block to staging, queuing it up for
    /// subsequent processing once all of its ancestors have been processed.
    ///
    /// Caller must have called SortitionDB::expects_stacks_block() to determine if this block belongs
    /// to the blockchain.  The consensus_hash is the hash of the burnchain block whose sortition
    /// elected the given Stacks block.
    ///
    /// If we find the same Stacks block in two or more burnchain forks, insert it there too
    ///
    /// sort_ic: an indexed connection to a sortition DB
    /// consensus_hash: this is the consensus hash of the sortition that chose this block
    /// block: the actual block data for this anchored Stacks block
    /// parent_consensus_hash: this the consensus hash of the sortition that chose this Stack's block's parent
    ///
    /// TODO: consider how full the block is (i.e. how much computational budget it consumes) when
    /// deciding whether or not it can be processed.
    pub fn preprocess_anchored_block(
        &mut self,
        sort_ic: &SortitionDBConn,
        consensus_hash: &ConsensusHash,
        block: &StacksBlock,
        parent_consensus_hash: &ConsensusHash,
        download_time: u64,
    ) -> Result<bool, Error> {
        debug!(
            "preprocess anchored block {}/{}",
            consensus_hash,
            block.block_hash()
        );

        let sort_handle = SortitionHandleConn::open_reader_consensus(sort_ic, consensus_hash)?;

        // already in queue or already processed?
        let index_block_hash =
            StacksBlockHeader::make_index_block_hash(consensus_hash, &block.block_hash());
        if StacksChainState::has_stored_block(
            &self.db(),
            &self.blocks_path,
            consensus_hash,
            &block.block_hash(),
        )? {
            debug!(
                "Block already stored and processed: {}/{} ({})",
                consensus_hash,
                &block.block_hash(),
                &index_block_hash
            );
            return Ok(false);
        } else if StacksChainState::has_staging_block(
            &self.db(),
            consensus_hash,
            &block.block_hash(),
        )? {
            debug!(
                "Block already stored (but not processed): {}/{} ({})",
                consensus_hash,
                &block.block_hash(),
                &index_block_hash
            );
            return Ok(false);
        } else if StacksChainState::has_block_indexed(&self.blocks_path, &index_block_hash)? {
            debug!(
                "Block already stored to chunk store: {}/{} ({})",
                consensus_hash,
                &block.block_hash(),
                &index_block_hash
            );
            return Ok(false);
        }

        // find all user burns that supported this block
        let user_burns = sort_handle.get_winning_user_burns_by_block()?;

        let mainnet = self.mainnet;
        let chain_id = self.chain_id;
        let blocks_path = self.blocks_path.clone();
        let mut block_tx = self.db_tx_begin()?;

        // does this block match the burnchain state? skip if not
        let validation_res = StacksChainState::validate_anchored_block_burnchain(
            &sort_handle,
            consensus_hash,
            block,
            mainnet,
            chain_id,
        )?;
        let (commit_burn, sortition_burn) = match validation_res {
            Some((commit_burn, sortition_burn)) => (commit_burn, sortition_burn),
            None => {
                let msg = format!(
                    "Invalid block {}: does not correspond to burn chain state",
                    block.block_hash()
                );
                warn!("{}", &msg);

                // orphan it
                StacksChainState::set_block_processed(
                    &mut block_tx,
                    None,
                    &blocks_path,
                    consensus_hash,
                    &block.block_hash(),
                    false,
                )?;

                block_tx.commit()?;
                return Err(Error::InvalidStacksBlock(msg));
            }
        };

        debug!("Storing staging block");

        // queue block up for processing
        StacksChainState::store_staging_block(
            &mut block_tx,
            &blocks_path,
            consensus_hash,
            &block,
            parent_consensus_hash,
            commit_burn,
            sortition_burn,
            download_time,
        )?;

        // store users who burned for this block so they'll get rewarded if we process it
        StacksChainState::store_staging_block_user_burn_supports(
            &mut block_tx,
            consensus_hash,
            &block.block_hash(),
            &user_burns,
        )?;

        block_tx.commit()?;

        // ready to go
        Ok(true)
    }

    /// Pre-process and store a microblock to staging, queueing it up for subsequent processing
    /// once all of its ancestors have been processed.
    ///
    /// The anchored block this microblock builds off of must have already been stored somewhere,
    /// staging or accepted, so we can verify the signature over this block.
    ///
    /// This method is `&mut self` to ensure that concurrent renames don't corrupt our chain state.
    ///
    /// If we find the same microblock in multiple burnchain forks, insert it into both.
    ///
    /// Return true if we stored the microblock.
    /// Return false if we did not store it (i.e. we already had it, we don't have its parent)
    /// Return Err(..) if the microblock is invalid, or we couldn't process it
    pub fn preprocess_streamed_microblock(
        &mut self,
        parent_consensus_hash: &ConsensusHash,
        parent_anchored_block_hash: &BlockHeaderHash,
        microblock: &StacksMicroblock,
    ) -> Result<bool, Error> {
        debug!(
            "preprocess microblock {}/{}-{}, parent {}",
            parent_consensus_hash,
            parent_anchored_block_hash,
            microblock.block_hash(),
            microblock.header.prev_block
        );

        let parent_index_hash = StacksBlockHeader::make_index_block_hash(parent_consensus_hash, parent_anchored_block_hash);
        
        // already queued or already processed?
        if self.has_descendant_microblock_indexed(
            &parent_index_hash,
            &microblock.block_hash()
        )? {
            debug!(
                "Microblock already stored and/or processed: {}/{} {} {}",
                parent_consensus_hash,
                &parent_anchored_block_hash,
                microblock.block_hash(),
                microblock.header.sequence
            );

            // try to process it nevertheless
            return Ok(false);
        }

        let mainnet = self.mainnet;
        let chain_id = self.chain_id;
        let blocks_path = self.blocks_path.clone();

        let mut blocks_tx = self.db_tx_begin()?;

        let pubkey_hash = 
            if let Some(pubkh) = StacksChainState::load_block_pubkey_hash(
                &blocks_tx,
                &blocks_path,
                parent_consensus_hash,
                parent_anchored_block_hash,
            )?
            {
                pubkh
            }
            else {
                // don't have the parent
                return Ok(false);
            };

        let mut dup = microblock.clone();
        if let Err(e) = dup.verify(&pubkey_hash) {
            let msg = format!(
                "Invalid microblock {}: failed to verify signature with {}: {:?}",
                microblock.block_hash(),
                pubkey_hash,
                &e
            );
            warn!("{}", &msg);
            return Err(Error::InvalidStacksMicroblock(msg, microblock.block_hash()));
        }

        // static checks on transactions all pass
        let valid = microblock.validate_transactions_static(mainnet, chain_id);
        if !valid {
            let msg = format!(
                "Invalid microblock {}: one or more transactions failed static tests",
                microblock.block_hash()
            );
            warn!("{}", &msg);
            return Err(Error::InvalidStacksMicroblock(msg, microblock.block_hash()));
        }

        // add to staging
        StacksChainState::store_staging_microblock(
            &mut blocks_tx,
            parent_consensus_hash,
            parent_anchored_block_hash,
            microblock,
        )?;

        blocks_tx.commit()?;

        Ok(true)
    }

    /// Given a burnchain snapshot, a Stacks block and a microblock stream, preprocess them all.
    /// This does not work when forking
    #[cfg(test)]
    pub fn preprocess_stacks_epoch(
        &mut self,
        sort_ic: &SortitionDBConn,
        snapshot: &BlockSnapshot,
        block: &StacksBlock,
        microblocks: &Vec<StacksMicroblock>,
    ) -> Result<(), Error> {
        let parent_sn = {
            let db_handle = sort_ic.as_handle(&snapshot.sortition_id);
            let sn = match db_handle.get_block_snapshot(&snapshot.parent_burn_header_hash)? {
                Some(sn) => sn,
                None => {
                    return Err(Error::NoSuchBlockError);
                }
            };
            sn
        };

        self.preprocess_anchored_block(
            sort_ic,
            &snapshot.consensus_hash,
            block,
            &parent_sn.consensus_hash,
            5,
        )?;
        let block_hash = block.block_hash();
        for mblock in microblocks.iter() {
            self.preprocess_streamed_microblock(&snapshot.consensus_hash, &block_hash, mblock)?;
        }
        Ok(())
    }

    /// Get the coinbase at this block height, in microSTX
    fn get_coinbase_reward(block_height: u64) -> u128 {
        /*
        From the token whitepaper:

        """
        We expect that once native mining goes live, approximately 4383 blocks will be pro-
        cessed per month, or approximately 52,596 blocks will be processed per year. With our
        design for the adaptive mint and burn mechanism, min mint is equal to 500 tokens per
        block for the first approximately five years (or 262,980 blocks), 400 tokens per block for
        the next approximately five years, and then 300 tokens per block for all years thereafter.
        During these times, a minimum of 500 tokens, 400 tokens, and 300 tokens, respectively,
        will be released per block regardless of Stacks tokens burned on the network.
        """
        */
        let blocks_per_year = 52596;
        if block_height < blocks_per_year * 5 {
            500 * 1_000_000
        } else if block_height < blocks_per_year * 10 {
            400 * 1_000_000
        } else {
            300 * 1_000_000
        }
    }

    /// Create the block reward.
    /// TODO: calculate how full the block was.
    /// TODO: tx_fees needs to be normalized _a priori_ to be equal to the block-determined fee
    /// rate, times the fraction of the block's total utilization.
    fn make_scheduled_miner_reward(
        mainnet: bool,
        parent_block_hash: &BlockHeaderHash,
        parent_consensus_hash: &ConsensusHash,
        block: &StacksBlock,
        block_consensus_hash: &ConsensusHash,
        block_height: u64,
        tx_fees: u128,
        streamed_fees: u128,
        stx_burns: u128,
        burnchain_commit_burn: u64,
        burnchain_sortition_burn: u64,
        fill: u64,
    ) -> Result<MinerPaymentSchedule, Error> {
        let coinbase_tx = block.get_coinbase_tx().ok_or(Error::InvalidStacksBlock(
            "No coinbase transaction".to_string(),
        ))?;
        let miner_auth = coinbase_tx.get_origin();
        let miner_addr = if mainnet {
            miner_auth.address_mainnet()
        } else {
            miner_auth.address_testnet()
        };

        let miner_reward = MinerPaymentSchedule {
            address: miner_addr,
            block_hash: block.block_hash(),
            consensus_hash: block_consensus_hash.clone(),
            parent_block_hash: parent_block_hash.clone(),
            parent_consensus_hash: parent_consensus_hash.clone(),
            coinbase: StacksChainState::get_coinbase_reward(block_height),
            tx_fees_anchored: tx_fees,
            tx_fees_streamed: streamed_fees,
            stx_burns: stx_burns,
            burnchain_commit_burn: burnchain_commit_burn,
            burnchain_sortition_burn: burnchain_sortition_burn,
            fill: fill,
            miner: true,
            stacks_block_height: block_height,
            vtxindex: 0,
        };

        Ok(miner_reward)
    }

    /// Given a staging block, load up its parent microblock stream from staging.
    /// All of the parent anchored block's microblocks will be loaded, if we have them and they're
    /// not orphaned.
    /// Return Ok(Some(microblocks)) if we got microblocks (even if it's an empty stream)
    /// Return Ok(None) if there are no staging microblocks yet
    fn find_parent_microblock_stream(
        blocks_conn: &DBConn,
        staging_block: &StagingBlock,
    ) -> Result<Option<Vec<StacksMicroblock>>, Error> {
        if staging_block.parent_microblock_hash == EMPTY_MICROBLOCK_PARENT_HASH
            && staging_block.parent_microblock_seq == 0
        {
            // no parent microblocks, ever
            return Ok(Some(vec![]));
        }

        // find the microblock stream fork that this block confirms
        match StacksChainState::load_microblock_stream_fork(
            blocks_conn,
            &staging_block.parent_consensus_hash,
            &staging_block.parent_anchored_block_hash,
            &staging_block.parent_microblock_hash,
        )? {
            Some(microblocks) => {
                return Ok(Some(microblocks));
            }
            None => {
                // parent microblocks haven't arrived yet, or there are none
                debug!(
                    "No parent microblock stream for {}: expected a stream with tail {},{}",
                    staging_block.anchored_block_hash,
                    staging_block.parent_microblock_hash,
                    staging_block.parent_microblock_seq
                );
                return Ok(None);
            }
        }
    }

    /// Find a block that we accepted to staging, but had a parent that we ended up
    /// rejecting.  Garbage-collect its data.
    /// Call this method repeatedly to remove long chains of orphaned blocks and microblocks from
    /// staging.
    /// Returns true if an orphan block was processed
    fn process_next_orphaned_staging_block<'a>(
        blocks_tx: &mut DBTx<'a>,
        blocks_path: &String,
    ) -> Result<bool, Error> {
        test_debug!("Find next orphaned block");

        // go through staging blocks and see if any of them have not been processed yet, but are
        // orphaned
        let sql = "SELECT * FROM staging_blocks WHERE processed = 0 AND orphaned = 1 ORDER BY RANDOM() LIMIT 1".to_string();
        let mut rows =
            query_rows::<StagingBlock, _>(blocks_tx, &sql, NO_PARAMS).map_err(Error::DBError)?;
        if rows.len() == 0 {
            test_debug!("No orphans to remove");
            return Ok(false);
        }

        let orphan_block = rows.pop().unwrap();

        test_debug!(
            "Delete orphaned block {}/{} and its microblocks, and orphan its children",
            &orphan_block.consensus_hash,
            &orphan_block.anchored_block_hash
        );

        StacksChainState::delete_orphaned_epoch_data(
            blocks_tx,
            blocks_path,
            &orphan_block.consensus_hash,
            &orphan_block.anchored_block_hash,
        )?;
        Ok(true)
    }

    /// How many attachable staging blocks do we have, up to a limit, at or after the given
    /// timestamp?
    pub fn count_attachable_staging_blocks(
        blocks_conn: &DBConn,
        limit: u64,
        min_arrival_time: u64,
    ) -> Result<u64, Error> {
        let sql = "SELECT COUNT(*) FROM staging_blocks WHERE processed = 0 AND attachable = 1 AND orphaned = 0 AND arrival_time >= ?1 LIMIT ?2".to_string();
        let cnt = query_count(
            blocks_conn,
            &sql,
            &[&u64_to_sql(min_arrival_time)?, &u64_to_sql(limit)?],
        )
        .map_err(Error::DBError)?;
        Ok(cnt as u64)
    }

    /// How many processed staging blocks do we have, up to a limit, at or after the given
    /// timestamp?
    pub fn count_processed_staging_blocks(
        blocks_conn: &DBConn,
        limit: u64,
        min_arrival_time: u64,
    ) -> Result<u64, Error> {
        let sql = "SELECT COUNT(*) FROM staging_blocks WHERE processed = 1 AND orphaned = 0 AND processed_time > 0 AND processed_time >= ?1 LIMIT ?2".to_string();
        let cnt = query_count(
            blocks_conn,
            &sql,
            &[&u64_to_sql(min_arrival_time)?, &u64_to_sql(limit)?],
        )
        .map_err(Error::DBError)?;
        Ok(cnt as u64)
    }

    /// Measure how long a block waited in-between when it arrived and when it got processed.
    /// Includes both orphaned and accepted blocks.
    pub fn measure_block_wait_time(
        blocks_conn: &DBConn,
        start_height: u64,
        end_height: u64,
    ) -> Result<Vec<i64>, Error> {
        let sql = "SELECT processed_time - arrival_time FROM staging_blocks WHERE processed = 1 AND height >= ?1 AND height < ?2";
        let args: &[&dyn ToSql] = &[&u64_to_sql(start_height)?, &u64_to_sql(end_height)?];
        let list = query_rows::<i64, _>(blocks_conn, &sql, args)?;
        Ok(list)
    }

    /// Measure how long a block took to be downloaded (for blocks that we downloaded).
    /// Includes _all_ blocks.
    pub fn measure_block_download_time(
        blocks_conn: &DBConn,
        start_height: u64,
        end_height: u64,
    ) -> Result<Vec<i64>, Error> {
        let sql = "SELECT download_time FROM staging_blocks WHERE height >= ?1 AND height < ?2";
        let args: &[&dyn ToSql] = &[&u64_to_sql(start_height)?, &u64_to_sql(end_height)?];
        let list = query_rows::<i64, _>(blocks_conn, &sql, args)?;
        Ok(list)
    }

    /// Given access to the chain state (headers) and the staging blocks, find a staging block we
    /// can process, as well as its parent microblocks that it confirms
    /// Returns Some(microblocks, staging block) if we found a sequence of blocks to process.
    /// Returns None if not.
    fn find_next_staging_block<'a>(
        blocks_tx: &mut StacksDBTx<'a>,
        blocks_path: &String,
        sort_conn: &DBConn,
    ) -> Result<Option<(Vec<StacksMicroblock>, StagingBlock)>, Error> {
        test_debug!("Find next staging block");

        let mut to_delete = vec![];

        // put this in a block so stmt goes out of scope before we start to delete PoX-orphaned
        // blocks
        {
            // go through staging blocks and see if any of them match headers, are attachable, and are
            // recent (i.e. less than 10 minutes old)
            // pick randomly -- don't allow the network sender to choose the processing order!
            let sql = "SELECT * FROM staging_blocks WHERE processed = 0 AND attachable = 1 AND orphaned = 0 ORDER BY RANDOM()".to_string();
            let mut stmt = blocks_tx
                .prepare(&sql)
                .map_err(|e| Error::DBError(db_error::SqliteError(e)))?;

            let mut rows = stmt
                .query(NO_PARAMS)
                .map_err(|e| Error::DBError(db_error::SqliteError(e)))?;

            while let Some(row_res) = rows.next() {
                match row_res {
                    Ok(row) => {
                        let mut candidate = StagingBlock::from_row(&row).map_err(Error::DBError)?;

                        debug!(
                            "Consider block {}/{} whose parent is {}/{}",
                            &candidate.consensus_hash,
                            &candidate.anchored_block_hash,
                            &candidate.parent_consensus_hash,
                            &candidate.parent_anchored_block_hash
                        );

                        let can_attach = {
                            if candidate.parent_anchored_block_hash == FIRST_STACKS_BLOCK_HASH {
                                // this block's parent is the boot code -- it's the first-ever block,
                                // so it can be processed immediately
                                true
                            } else {
                                // not the first-ever block.  Does this connect to a previously-accepted
                                // block in the headers database?
                                let hdr_sql = "SELECT * FROM block_headers WHERE block_hash = ?1 AND consensus_hash = ?2".to_string();
                                let hdr_args: &[&dyn ToSql] = &[
                                    &candidate.parent_anchored_block_hash,
                                    &candidate.parent_consensus_hash,
                                ];
                                let hdr_row = query_row_panic::<StacksHeaderInfo, _, _>(
                                    blocks_tx,
                                    &hdr_sql,
                                    hdr_args,
                                    || {
                                        format!(
                                            "Stored the same block twice: {}/{}",
                                            &candidate.parent_anchored_block_hash,
                                            &candidate.parent_consensus_hash
                                        )
                                    },
                                )?;
                                match hdr_row {
                                    Some(_) => {
                                        debug!(
                                            "Have parent {}/{} for this block, will process",
                                            &candidate.parent_consensus_hash,
                                            &candidate.parent_anchored_block_hash
                                        );
                                        true
                                    }
                                    None => {
                                        // no parent processed for this block
                                        debug!(
                                            "No such parent {}/{} for block, cannot process",
                                            &candidate.parent_consensus_hash,
                                            &candidate.parent_anchored_block_hash
                                        );
                                        false
                                    }
                                }
                            }
                        };

                        if can_attach {
                            // load up the block data
                            candidate.block_data = match StacksChainState::load_block_bytes(
                                blocks_path,
                                &candidate.consensus_hash,
                                &candidate.anchored_block_hash,
                            )? {
                                Some(bytes) => {
                                    if bytes.len() == 0 {
                                        error!(
                                            "CORRUPTION: No block data for {}/{}",
                                            &candidate.consensus_hash,
                                            &candidate.anchored_block_hash
                                        );
                                        panic!();
                                    }
                                    bytes
                                }
                                None => {
                                    error!(
                                        "CORRUPTION: No block data for {}/{}",
                                        &candidate.consensus_hash, &candidate.anchored_block_hash
                                    );
                                    panic!();
                                }
                            };

                            // find its microblock parent stream
                            match StacksChainState::find_parent_microblock_stream(
                                blocks_tx,
                                &candidate,
                            )? {
                                Some(parent_staging_microblocks) => {
                                    return Ok(Some((parent_staging_microblocks, candidate)));
                                }
                                None => {
                                    // no microblock data yet, so we can't process this block
                                    continue;
                                }
                            }
                        } else {
                            // this can happen if a PoX reorg happens
                            // if this candidate is no longer on the main PoX fork, then delete it
                            let sn_opt = SortitionDB::get_block_snapshot_consensus(
                                sort_conn,
                                &candidate.consensus_hash,
                            )?;
                            if sn_opt.is_none() {
                                to_delete.push((
                                    candidate.consensus_hash.clone(),
                                    candidate.anchored_block_hash.clone(),
                                ));
                            } else if let Some(sn) = sn_opt {
                                if !sn.pox_valid {
                                    to_delete.push((
                                        candidate.consensus_hash.clone(),
                                        candidate.anchored_block_hash.clone(),
                                    ));
                                }
                            }
                        }
                    }
                    Err(e) => {
                        return Err(Error::DBError(db_error::SqliteError(e)));
                    }
                }
            }
        }

        for (consensus_hash, anchored_block_hash) in to_delete.into_iter() {
            debug!("Orphan {}/{}: it does not connect to a previously-accepted block, because its consensus hash does not match an existing snapshot on the valid PoX fork.", &consensus_hash, &anchored_block_hash);
            let _ = StacksChainState::set_block_processed(
                blocks_tx,
                None,
                blocks_path,
                &consensus_hash,
                &anchored_block_hash,
                false,
            )
            .map_err(|e| {
                warn!(
                    "Failed to orphan {}/{}: {:?}",
                    &consensus_hash, &anchored_block_hash, &e
                );
                e
            });
        }

        // no blocks available
        Ok(None)
    }

    /// Process a stream of microblocks
    /// Return the fees and burns.
    pub fn process_microblocks_transactions<'a>(
        clarity_tx: &mut ClarityTx<'a>,
        microblocks: &Vec<StacksMicroblock>,
    ) -> Result<(u128, u128, Vec<StacksTransactionReceipt>), (Error, BlockHeaderHash)> {
        let mut fees = 0u128;
        let mut burns = 0u128;
        let mut receipts = vec![];
        for microblock in microblocks.iter() {
            debug!("Process microblock {}", &microblock.block_hash());
            for tx in microblock.txs.iter() {
                let (tx_fee, tx_receipt) =
                    StacksChainState::process_transaction(clarity_tx, tx, false)
                        .map_err(|e| (e, microblock.block_hash()))?;

                fees = fees.checked_add(tx_fee as u128).expect("Fee overflow");
                burns = burns
                    .checked_add(tx_receipt.stx_burned as u128)
                    .expect("Burns overflow");
                receipts.push(tx_receipt);
            }
        }
        Ok((fees, burns, receipts))
    }

    /// Process a single anchored block.
    /// Return the fees and burns.
    fn process_block_transactions<'a>(
        clarity_tx: &mut ClarityTx<'a>,
        block: &StacksBlock,
    ) -> Result<(u128, u128, Vec<StacksTransactionReceipt>), Error> {
        let mut fees = 0u128;
        let mut burns = 0u128;
        let mut receipts = vec![];
        for tx in block.txs.iter() {
            let (tx_fee, tx_receipt) =
                StacksChainState::process_transaction(clarity_tx, tx, false)?;
            fees = fees.checked_add(tx_fee as u128).expect("Fee overflow");
            burns = burns
                .checked_add(tx_receipt.stx_burned as u128)
                .expect("Burns overflow");
            receipts.push(tx_receipt);
        }
        Ok((fees, burns, receipts))
    }

    /// Process a single matured miner reward.
    /// Grant it STX tokens.
    fn process_matured_miner_reward<'a>(
        clarity_tx: &mut ClarityTx<'a>,
        miner_reward: &MinerReward,
    ) -> Result<(), Error> {
        let miner_reward_total = miner_reward.total();
        clarity_tx
            .connection()
            .as_transaction(|x| {
                x.with_clarity_db(|ref mut db| {
                    let miner_principal = PrincipalData::Standard(StandardPrincipalData::from(
                        miner_reward.address.clone(),
                    ));
                    let mut snapshot = db.get_stx_balance_snapshot(&miner_principal);
                    snapshot.credit(miner_reward_total);
                    
                    debug!(
                        "Balance available for {} is {} STX",
                        &miner_reward.address,
                        snapshot.get_available_balance();
                    );
                    snapshot.save();

                    Ok(())
                })
            })
            .map_err(Error::ClarityError)?;
        Ok(())
    }

    /// Process matured miner rewards for this block.
    /// Returns the number of liquid uSTX created -- i.e. the coinbase
    pub fn process_matured_miner_rewards<'a>(
        clarity_tx: &mut ClarityTx<'a>,
        miner_share: &MinerReward,
        users_share: &Vec<MinerReward>,
    ) -> Result<u128, Error> {
        let mut coinbase_reward = miner_share.coinbase;
        StacksChainState::process_matured_miner_reward(clarity_tx, miner_share)?;
        for reward in users_share.iter() {
            coinbase_reward += reward.coinbase;
            StacksChainState::process_matured_miner_reward(clarity_tx, reward)?;
        }
        Ok(coinbase_reward)
    }

    /// Process all STX that unlock at this block height.
    /// Return the total number of uSTX unlocked in this block
    pub fn process_stx_unlocks<'a>(_clarity_tx: &mut ClarityTx<'a>) -> Result<u128, Error> {
        // TODO: call into the .lockup contract and get the list of unlocks
        Ok(0)
    }

    /// Process the next pre-processed staging block.
    /// We've already processed parent_chain_tip.  chain_tip refers to a block we have _not_
    /// processed yet.
    /// Returns a StacksHeaderInfo with the microblock stream and chain state index root hash filled in, corresponding to the next block to process.
    /// In addition, returns the list of transaction receipts for both the preceeding microblock
    /// stream that the block confirms, as well as the transaction receipts for the anchored
    /// block's transactions.  Finally, it returns the execution costs for the microblock stream
    /// and for the anchored block (separately).
    /// Returns None if we're out of blocks to process.
    fn append_block(
        chainstate_tx: &mut ChainstateTx,
        clarity_instance: &mut ClarityInstance,
        burn_dbconn: &dyn BurnStateDB,
        parent_chain_tip: &StacksHeaderInfo,
        chain_tip_consensus_hash: &ConsensusHash,
        chain_tip_burn_header_hash: &BurnchainHeaderHash,
        chain_tip_burn_header_height: u32,
        chain_tip_burn_header_timestamp: u64,
        block: &StacksBlock,
        block_size: u64,
        microblocks: &Vec<StacksMicroblock>, // parent microblocks
        burnchain_commit_burn: u64,
        burnchain_sortition_burn: u64,
        user_burns: &Vec<StagingUserBurnSupport>,
    ) -> Result<StacksEpochReceipt, Error> {
        debug!(
            "Process block {:?} with {} transactions",
            &block.block_hash().to_hex(),
            block.txs.len()
        );

        let mainnet = chainstate_tx.get_config().mainnet;
        let next_block_height = block.header.total_work.work;

        // find matured miner rewards, so we can grant them within the Clarity DB tx.
<<<<<<< HEAD
        let latest_matured_miners = StacksChainState::get_scheduled_block_rewards(
            chainstate_tx.deref_mut(),
            &parent_chain_tip
        )?;
=======
        let (matured_rewards, matured_rewards_info) =
            match StacksChainState::find_mature_miner_rewards(
                &mut chainstate_tx.headers_tx,
                parent_chain_tip,
                Some(chainstate_tx.miner_payment_cache),
            )? {
                Some((rewards, rewards_info)) => (rewards, Some(rewards_info)),
                None => (vec![], None),
            };
>>>>>>> e29668cd

        let (
            scheduled_miner_reward,
            tx_receipts,
            microblock_execution_cost,
            block_execution_cost,
            total_liquid_ustx,
        ) = {
            let (parent_consensus_hash, parent_block_hash) = if block.is_first_mined() {
                // has to be the sentinal hashes if this block has no parent
                (
                    FIRST_BURNCHAIN_CONSENSUS_HASH.clone(),
                    FIRST_STACKS_BLOCK_HASH.clone(),
                )
            } else {
                (
                    parent_chain_tip.consensus_hash.clone(),
                    parent_chain_tip.anchored_header.block_hash(),
                )
            };

            let (last_microblock_hash, last_microblock_seq) = if microblocks.len() > 0 {
                let _first_mblock_hash = microblocks[0].block_hash();
                let num_mblocks = microblocks.len();
                let last_microblock_hash = microblocks[num_mblocks - 1].block_hash();
                let last_microblock_seq = microblocks[num_mblocks - 1].header.sequence;

                debug!(
                    "\n\nAppend {} microblocks {}/{}-{} off of {}/{}\n",
                    num_mblocks,
                    chain_tip_consensus_hash,
                    _first_mblock_hash,
                    last_microblock_hash,
                    parent_consensus_hash,
                    parent_block_hash
                );
                (last_microblock_hash, last_microblock_seq)
            } else {
                (EMPTY_MICROBLOCK_PARENT_HASH.clone(), 0)
            };

            if last_microblock_hash != block.header.parent_microblock
                || last_microblock_seq != block.header.parent_microblock_sequence
            {
                // the pre-processing step should prevent this from being reached
                panic!("BUG: received discontiguous headers for processing: {} (seq={}) does not connect to {} (microblock parent is {} (seq {}))",
                       last_microblock_hash, last_microblock_seq, block.block_hash(), block.header.parent_microblock, block.header.parent_microblock_sequence);
            }

            let mut clarity_tx = StacksChainState::chainstate_block_begin(
                chainstate_tx,
                clarity_instance,
                burn_dbconn,
                &parent_consensus_hash,
                &parent_block_hash,
                &MINER_BLOCK_CONSENSUS_HASH,
                &MINER_BLOCK_HEADER_HASH,
            );

            let matured_miner_rewards_opt = match StacksChainState::find_mature_miner_rewards(
                &mut clarity_tx,
                parent_chain_tip,
                latest_matured_miners
            ) { 
                Ok(miner_rewards_opt) => miner_rewards_opt,
                Err(e) => {
                    let msg = format!("Failed to load miner rewards: {:?}", &e);
                    warn!("{}", &msg);

                    clarity_tx.rollback_block();
                    return Err(Error::InvalidStacksBlock(msg));
                }
            };

            // validation check -- is this microblock public key hash new to this fork?  It must
            // be, or this block is invalid.
            match StacksChainState::has_microblock_pubkey_hash(&mut clarity_tx, &block.header.microblock_pubkey_hash) {
                Ok(Some(height)) => {
                    // already used
                    let msg = format!(
                        "Invalid stacks block {}/{} -- already used microblock pubkey hash {} at height {}",
                        chain_tip_consensus_hash,
                        block.block_hash(),
                        &block.header.microblock_pubkey_hash,
                        height
                    );
                    warn!("{}", &msg);

                    clarity_tx.rollback_block();
                    return Err(Error::InvalidStacksBlock(msg));
                },
                Ok(None) => {},
                Err(e) => {
                    let msg = format!(
                        "Failed to determine microblock if public key hash {} is used: {:?}",
                        &block.header.microblock_pubkey_hash,
                        &e
                    );
                    warn!("{}", &msg);

                    clarity_tx.rollback_block();
                    return Err(e);
                }
            }

            // process microblock stream
            let (microblock_fees, microblock_burns, mut microblock_txs_receipts) =
                match StacksChainState::process_microblocks_transactions(
                    &mut clarity_tx,
                    &microblocks,
                ) {
                    Err((e, offending_mblock_header_hash)) => {
                        let msg = format!(
                            "Invalid Stacks microblocks {},{} (offender {}): {:?}",
                            block.header.parent_microblock,
                            block.header.parent_microblock_sequence,
                            offending_mblock_header_hash,
                            &e
                        );
                        warn!("{}", &msg);

                        clarity_tx.rollback_block();
                        return Err(Error::InvalidStacksMicroblock(
                            msg,
                            offending_mblock_header_hash,
                        ));
                    }
                    Ok((fees, burns, events)) => (fees, burns, events),
                };

            let microblock_cost = clarity_tx.cost_so_far();
            debug!("\n\nAppend block {}/{} off of {}/{}\nStacks block height: {}, Total Burns: {}\nMicroblock parent: {} (seq {}) (count {})\n", 
                   chain_tip_consensus_hash, block.block_hash(), parent_consensus_hash, parent_block_hash,
                   block.header.total_work.work, block.header.total_work.burn,
                   last_microblock_hash, last_microblock_seq, microblocks.len());

            // process anchored block
            let (block_fees, block_burns, mut txs_receipts) =
                match StacksChainState::process_block_transactions(&mut clarity_tx, &block) {
                    Err(e) => {
                        let msg = format!("Invalid Stacks block {}: {:?}", block.block_hash(), &e);
                        warn!("{}", &msg);

                        clarity_tx.rollback_block();
                        return Err(Error::InvalidStacksBlock(msg));
                    }
                    Ok((block_fees, block_burns, txs_receipts)) => {
                        (block_fees, block_burns, txs_receipts)
                    }
                };

            let mut block_cost = clarity_tx.cost_so_far();
            block_cost
                .sub(&microblock_cost)
                .expect("BUG: microblock cost + block cost < block cost");

            // grant matured miner rewards
<<<<<<< HEAD
            let new_liquid_miner_ustx =
                if let Some((miner_reward, user_rewards)) = matured_miner_rewards_opt {
                    // grant in order by miner, then users
                    StacksChainState::process_matured_miner_rewards(
                        &mut clarity_tx,
                        &miner_reward,
                        &user_rewards,
                    )?
                } else {
                    0
                };
=======
            let new_liquid_miner_ustx = if matured_rewards.len() > 0 {
                // grant in order by miner, then users
                StacksChainState::process_matured_miner_rewards(&mut clarity_tx, &matured_rewards)?
            } else {
                0
            };
>>>>>>> e29668cd

            // total burns
            let total_burnt = block_burns
                .checked_add(microblock_burns)
                .expect("Overflow: Too many STX burnt");

            // unlock any uSTX
            let new_unlocked_ustx = StacksChainState::process_stx_unlocks(&mut clarity_tx)?;

            // calculate total liquid uSTX
            let total_liquid_ustx = parent_chain_tip
                .total_liquid_ustx
                .checked_add(new_liquid_miner_ustx)
                .expect("FATAL: uSTX overflow")
                .checked_add(new_unlocked_ustx)
                .expect("FATAL: uSTX overflow")
                .checked_sub(total_burnt)
                .expect("FATAL: uSTX underflow");

            // record that this microblock public key hash was used at this height
            match StacksChainState::insert_microblock_pubkey_hash(&mut clarity_tx, block.header.total_work.work as u32, &block.header.microblock_pubkey_hash) {
                Ok(_) => {
                    debug!("Added microblock public key {} at height {}", &block.header.microblock_pubkey_hash, block.header.total_work.work);
                },
                Err(e) => {
                    let msg = format!("Failed to insert microblock pubkey hash {} at height {}: {:?}", &block.header.microblock_pubkey_hash, block.header.total_work.work, &e);
                    warn!("{}", &msg);

                    clarity_tx.rollback_block();
                    return Err(Error::InvalidStacksBlock(msg));
                }
            };

            let root_hash = clarity_tx.get_root_hash();
            if root_hash != block.header.state_index_root {
                let msg = format!(
                    "Block {} state root mismatch: expected {}, got {}",
                    block.block_hash(),
                    root_hash,
                    block.header.state_index_root
                );
                warn!("{}", &msg);

                clarity_tx.rollback_block();
                return Err(Error::InvalidStacksBlock(msg));
            }

            debug!("Reached state root {}", root_hash);

            // good to go!
            clarity_tx.commit_to_block(chain_tip_consensus_hash, &block.block_hash());

            // calculate reward for this block's miner
            let scheduled_miner_reward = StacksChainState::make_scheduled_miner_reward(
                mainnet,
                &parent_block_hash,
                &parent_consensus_hash,
                &block,
                chain_tip_consensus_hash,
                next_block_height,
                block_fees, // TODO: calculate (STX/compute unit) * (compute used)
                microblock_fees,
                total_burnt,
                burnchain_commit_burn,
                burnchain_sortition_burn,
                0xffffffffffffffff,
            ) // TODO: calculate total compute budget and scale up
            .expect("FATAL: parsed and processed a block without a coinbase");

            txs_receipts.append(&mut microblock_txs_receipts);

            (
                scheduled_miner_reward,
                txs_receipts,
                microblock_cost,
                block_cost,
                total_liquid_ustx,
            )
        };

        let microblock_tail_opt = match microblocks.len() {
            0 => None,
            x => Some(microblocks[x - 1].header.clone()),
        };

        let new_tip = StacksChainState::advance_tip(
            &mut chainstate_tx.tx,
            &parent_chain_tip.anchored_header,
            &parent_chain_tip.consensus_hash,
            &block.header,
            chain_tip_consensus_hash,
            chain_tip_burn_header_hash,
            chain_tip_burn_header_height,
            chain_tip_burn_header_timestamp,
            microblock_tail_opt,
            &scheduled_miner_reward,
            user_burns,
            total_liquid_ustx,
            &block_execution_cost,
            block_size
        )
        .expect("FATAL: failed to advance chain tip");

        chainstate_tx.log_transactions_processed(&new_tip.index_block_hash(), &tx_receipts);

        let epoch_receipt = StacksEpochReceipt {
            header: new_tip,
            tx_receipts,
            matured_rewards,
            matured_rewards_info,
            parent_microblocks_cost: microblock_execution_cost,
            anchored_block_cost: block_execution_cost,
        };

        Ok(epoch_receipt)
    }

    /// Verify that a Stacks anchored block attaches to its parent anchored block.
    /// * checks .header.total_work.work
    /// * checks .header.parent_block
    fn check_block_attachment(
        parent_block_header: &StacksBlockHeader,
        block_header: &StacksBlockHeader,
    ) -> bool {
        // must have the right height
        if parent_block_header
            .total_work
            .work
            .checked_add(1)
            .expect("Blockchain height overflow")
            != block_header.total_work.work
        {
            return false;
        }

        // must have right hash linkage
        if parent_block_header.block_hash() != block_header.parent_block {
            return false;
        }

        return true;
    }

    /// Get the parent header info for a block we're processing, if it's known.
    /// The header info will be pulled from the headers DB, so this method only succeeds if the
    /// parent block has been processed.
    /// If it's not known, return None.
    fn get_parent_header_info<'a>(chainstate_tx: &mut ChainstateTx<'a>, next_staging_block: &StagingBlock) -> Result<Option<StacksHeaderInfo>, Error> {
        let parent_block_header_info = match StacksChainState::get_anchored_block_header_info(
            &chainstate_tx.tx,
            &next_staging_block.parent_consensus_hash,
            &next_staging_block.parent_anchored_block_hash,
        )? {
            Some(parent_info) => {
                debug!(
                    "Found parent info {}/{}",
                    next_staging_block.parent_consensus_hash,
                    next_staging_block.parent_anchored_block_hash
                );
                parent_info
            }
            None => {
                if next_staging_block.is_first_mined() {
                    // this is the first-ever mined block
                    debug!("This is the first-ever block in this fork.  Parent is 00000000..00000000/00000000..00000000");
                    StacksChainState::get_anchored_block_header_info(
                        &chainstate_tx.tx,
                        &FIRST_BURNCHAIN_CONSENSUS_HASH,
                        &FIRST_STACKS_BLOCK_HASH,
                    )
                    .expect("FATAL: failed to load initial block header")
                    .expect("FATAL: initial block header not found in headers DB")
                } else {
                    // no parent stored
                    debug!(
                        "No parent block for {}/{} processed yet",
                        next_staging_block.consensus_hash,
                        next_staging_block.anchored_block_hash
                    );
                    return Ok(None);
                }
            }
        };
        Ok(Some(parent_block_header_info))
    }

    /// Extract and parse the block from a loaded staging block, and verify its integrity.
    fn extract_stacks_block(next_staging_block: &StagingBlock) -> Result<StacksBlock, Error> {
        let block = {
            StacksBlock::consensus_deserialize(&mut &next_staging_block.block_data[..])
                .map_err(Error::NetError)?
        };

        let block_hash = block.block_hash();
        if block_hash != next_staging_block.anchored_block_hash {
            // database corruption
            error!(
                "Staging DB corruption: expected block {}, got {} from disk",
                next_staging_block.anchored_block_hash, block_hash
            );
            return Err(Error::DBError(db_error::Corruption));
        }
        Ok(block)
    }

    /// Given the list of microblocks produced by the given block's parent (and given the parent's
    /// header info), determine which branch connects to the given block.  If there are multiple
    /// branches, punish the parent.  Return the portion of the branch that actually connects to
    /// the given block.
    fn extract_connecting_microblocks(
        parent_block_header_info: &StacksHeaderInfo,
        next_staging_block: &StagingBlock,
        block: &StacksBlock,
        mut next_microblocks: Vec<StacksMicroblock>
    ) -> Result<Vec<StacksMicroblock>, Error> {
        // NOTE: since we got the microblocks from staging, where their signatures were already
        // validated, we don't need to validate them again.
        let (microblock_terminus, _) =
            match StacksChainState::validate_parent_microblock_stream(
                &parent_block_header_info.anchored_header,
                &block.header,
                &next_microblocks,
                false,
            ) {
                Some((terminus, poison_opt)) => (terminus, poison_opt),
                None => {
                    debug!(
                        "Stopping at block {}/{} -- discontiguous header stream",
                        next_staging_block.consensus_hash, next_staging_block.anchored_block_hash,
                    );
                    return Ok(vec![]);
                }
            };

        // do not consider trailing microblocks that this anchored block does _not_ confirm
        if microblock_terminus < next_microblocks.len() {
            debug!(
                "Truncate microblock stream from parent {}/{} from {} to {} items",
                parent_block_header_info.consensus_hash,
                parent_block_header_info.anchored_header.block_hash(),
                next_microblocks.len(),
                microblock_terminus
            );
            next_microblocks.truncate(microblock_terminus);
        }

        Ok(next_microblocks)
    }

    /// Find and process the next staging block.
    /// Return the next chain tip if we processed this block, or None if we couldn't.
    /// Return a poison microblock transaction payload if the microblock stream contains a
    /// deliberate miner fork (this is NOT consensus-critical information, but is instead meant for
    /// consumption by future miners).
    pub fn process_next_staging_block(
        &mut self,
        sort_tx: &mut SortitionHandleTx,
    ) -> Result<(Option<StacksEpochReceipt>, Option<TransactionPayload>), Error> {
        let blocks_path = self.blocks_path.clone();
        let (mut chainstate_tx, clarity_instance) = self.chainstate_tx_begin()?;

        // this is a transaction against both the headers and staging blocks databases!
        let (next_microblocks, next_staging_block) =
            match StacksChainState::find_next_staging_block(
                &mut chainstate_tx.tx,
                &blocks_path,
                sort_tx,
            )? {
                Some((next_microblocks, next_staging_block)) => {
                    (next_microblocks, next_staging_block)
                }
                None => {
                    // no more work to do!
                    debug!("No staging blocks");
                    return Ok((None, None));
                }
            };

        let (burn_header_hash, burn_header_height, burn_header_timestamp) =
            match SortitionDB::get_block_snapshot_consensus(
                sort_tx,
                &next_staging_block.consensus_hash,
            )? {
                Some(sn) => (
                    sn.burn_header_hash,
                    sn.block_height as u32,
                    sn.burn_header_timestamp,
                ),
                None => {
                    // shouldn't happen
                    panic!(
                        "CORRUPTION: staging block {}/{} does not correspond to a burn block",
                        &next_staging_block.consensus_hash, &next_staging_block.anchored_block_hash
                    );
                }
            };

        debug!(
            "Process staging block {}/{} in burn block {}, parent microblock {}",
            next_staging_block.consensus_hash,
            next_staging_block.anchored_block_hash,
            &burn_header_hash,
            &next_staging_block.parent_microblock_hash,
        );

        let parent_header_info = match StacksChainState::get_parent_header_info(&mut chainstate_tx, &next_staging_block)? {
            Some(hinfo) => hinfo,
            None => {
                return Ok((None, None))
            }
        };

        let block = StacksChainState::extract_stacks_block(&next_staging_block)?;
        let block_size = next_staging_block.block_data.len() as u64;

        // sanity check -- don't process this block again if we already did so
        if StacksChainState::has_stored_block(
            chainstate_tx.tx.deref().deref(),
            &blocks_path,
            &next_staging_block.consensus_hash,
            &next_staging_block.anchored_block_hash,
        )? {
            debug!(
                "Block already processed: {}/{}",
                &next_staging_block.consensus_hash, &next_staging_block.anchored_block_hash
            );

            // clear out
            StacksChainState::set_block_processed(
                chainstate_tx.deref_mut(),
                Some(sort_tx),
                &blocks_path,
                &next_staging_block.consensus_hash,
                &next_staging_block.anchored_block_hash,
                true,
            )?;
            chainstate_tx.commit().map_err(Error::DBError)?;

            return Ok((None, None));
        }

        // validation check -- the block must attach to its accepted parent
        if !StacksChainState::check_block_attachment(
            &parent_header_info.anchored_header,
            &block.header,
        ) {
            let msg = format!(
                "Invalid stacks block {}/{} -- does not attach to parent {}/{}",
                &next_staging_block.consensus_hash,
                block.block_hash(),
                parent_header_info.anchored_header.block_hash(),
                &parent_header_info.consensus_hash
            );
            warn!("{}", &msg);

            // clear out
            StacksChainState::set_block_processed(
                chainstate_tx.deref_mut(),
                None,
                &blocks_path,
                &next_staging_block.consensus_hash,
                &next_staging_block.anchored_block_hash,
                false,
            )?;
            chainstate_tx.commit().map_err(Error::DBError)?;

            return Err(Error::InvalidStacksBlock(msg));
        }

        // validation check -- validate parent microblocks and find the ones that connect the
        // block's parent to this block.
        let next_microblocks = StacksChainState::extract_connecting_microblocks(&parent_header_info, &next_staging_block, &block, next_microblocks)?;
        let (last_microblock_hash, last_microblock_seq) = match next_microblocks.len() {
            0 => (EMPTY_MICROBLOCK_PARENT_HASH.clone(), 0),
            _ => {
                let l = next_microblocks.len();
                (
                    next_microblocks[l - 1].block_hash(),
                    next_microblocks[l - 1].header.sequence,
                )
            }
        };
        assert_eq!(
            next_staging_block.parent_microblock_hash,
            last_microblock_hash
        );
        assert_eq!(
            next_staging_block.parent_microblock_seq,
            last_microblock_seq
        );

        // find users that burned in support of this block, so we can calculate the miner reward
        let user_supports = StacksChainState::load_staging_block_user_supports(
            chainstate_tx.deref().deref(),
            &next_staging_block.consensus_hash,
            &next_staging_block.anchored_block_hash,
        )?;

        // attach the block to the chain state and calculate the next chain tip.
        // Execute the confirmed microblocks' transactions against the chain state, and then
        // execute the anchored block's transactions against the chain state.
        let epoch_receipt = match StacksChainState::append_block(
            &mut chainstate_tx,
            clarity_instance,
            sort_tx,
            &parent_header_info,
            &next_staging_block.consensus_hash,
            &burn_header_hash,
            burn_header_height,
            burn_header_timestamp,
            &block,
            block_size,
            &next_microblocks,
            next_staging_block.commit_burn,
            next_staging_block.sortition_burn,
            &user_supports,
        ) {
            Ok(next_chain_tip_info) => next_chain_tip_info,
            Err(e) => {
                // something's wrong with this epoch -- either a microblock was invalid, or the
                // anchored block was invalid.  Either way, the anchored block will _never be_
                // valid, so we can drop it from the chunk store and orphan all of its descendants.
                test_debug!(
                    "Failed to append {}/{}",
                    &next_staging_block.consensus_hash,
                    &block.block_hash()
                );
                StacksChainState::set_block_processed(
                    chainstate_tx.deref_mut(),
                    None,
                    &blocks_path,
                    &next_staging_block.consensus_hash,
                    &block.header.block_hash(),
                    false,
                )?;
                StacksChainState::free_block_state(
                    &blocks_path,
                    &next_staging_block.consensus_hash,
                    &block.header,
                );

                match e {
                    Error::InvalidStacksMicroblock(ref msg, ref header_hash) => {
                        // specifically, an ancestor microblock was invalid.  Drop any descendant microblocks --
                        // they're never going to be valid in _any_ fork, even if they have a clone
                        // in a neighboring burnchain fork.
                        error!(
                            "Parent microblock stream from {}/{} is invalid at microblock {}: {}",
                            parent_header_info.consensus_hash,
                            parent_header_info.anchored_header.block_hash(),
                            header_hash,
                            msg
                        );
                        StacksChainState::drop_staging_microblocks(
                            chainstate_tx.deref_mut(),
                            &blocks_path,
                            &parent_header_info.consensus_hash,
                            &parent_header_info.anchored_header.block_hash(),
                            header_hash,
                        )?;
                    }
                    _ => {
                        // block was invalid, but this means all the microblocks it confirmed are
                        // still (potentially) valid.  However, they are not confirmed yet, so
                        // leave them in the staging database.
                    }
                }

                chainstate_tx.commit().map_err(Error::DBError)?;

                return Err(e);
            }
        };

        assert_eq!(
            epoch_receipt.header.anchored_header.block_hash(),
            block.block_hash()
        );
        assert_eq!(
            epoch_receipt.header.consensus_hash,
            next_staging_block.consensus_hash
        );
        assert_eq!(
            epoch_receipt.header.anchored_header.parent_microblock,
            last_microblock_hash
        );
        assert_eq!(
            epoch_receipt
                .header
                .anchored_header
                .parent_microblock_sequence,
            last_microblock_seq
        );

        debug!(
            "Reached chain tip {}/{} from {}/{}",
            epoch_receipt.header.consensus_hash,
            epoch_receipt.header.anchored_header.block_hash(),
            next_staging_block.parent_consensus_hash,
            next_staging_block.parent_anchored_block_hash
        );

        if next_staging_block.parent_microblock_hash != EMPTY_MICROBLOCK_PARENT_HASH
            || next_staging_block.parent_microblock_seq != 0
        {
            // confirmed one or more parent microblocks
            StacksChainState::set_microblocks_processed(
                chainstate_tx.deref_mut(),
                &next_staging_block.consensus_hash,
                &next_staging_block.anchored_block_hash,
                &next_staging_block.parent_microblock_hash,
            )?;
        }

        StacksChainState::set_block_processed(
            chainstate_tx.deref_mut(),
            Some(sort_tx),
            &blocks_path,
            &epoch_receipt.header.consensus_hash,
            &epoch_receipt.header.anchored_header.block_hash(),
            true,
        )?;

        chainstate_tx.commit().map_err(Error::DBError)?;

        Ok((Some(epoch_receipt), None))
    }

    /// Process staging blocks at the canonical chain tip,
    ///  this only needs to be used in contexts that aren't
    ///  PoX aware (i.e., unit tests, and old stacks-node loops),
    /// Elsewhere, block processing is invoked by the ChainsCoordinator,
    ///  which handles tracking the chain tip itself
    #[cfg(test)]
    pub fn process_blocks_at_tip(
        &mut self,
        sort_db: &mut SortitionDB,
        max_blocks: usize,
    ) -> Result<Vec<(Option<StacksEpochReceipt>, Option<TransactionPayload>)>, Error> {
        let tx = sort_db.tx_begin_at_tip();
        self.process_blocks(tx, max_blocks)
    }

    /// Process some staging blocks, up to max_blocks.
    /// Return new chain tips, and optionally any poison microblock payloads for each chain tip
    /// found.  For each chain tip produced, return the header info, receipts, parent microblock
    /// stream execution cost, and block execution cost
    pub fn process_blocks(
        &mut self,
        mut sort_tx: SortitionHandleTx,
        max_blocks: usize,
    ) -> Result<Vec<(Option<StacksEpochReceipt>, Option<TransactionPayload>)>, Error> {
        debug!("Process up to {} blocks", max_blocks);

        let mut ret = vec![];

        if max_blocks == 0 {
            // nothing to do
            return Ok(vec![]);
        }

        for i in 0..max_blocks {
            // process up to max_blocks pending blocks
            match self.process_next_staging_block(&mut sort_tx) {
                Ok((next_tip_opt, next_microblock_poison_opt)) => match next_tip_opt {
                    Some(next_tip) => {
                        ret.push((Some(next_tip), next_microblock_poison_opt));
                    }
                    None => match next_microblock_poison_opt {
                        Some(poison) => {
                            ret.push((None, Some(poison)));
                        }
                        None => {
                            debug!("No more staging blocks -- processed {} in total", i);
                            break;
                        }
                    },
                },
                Err(Error::InvalidStacksBlock(msg)) => {
                    warn!("Encountered invalid block: {}", &msg);
                    continue;
                }
                Err(Error::InvalidStacksMicroblock(msg, hash)) => {
                    warn!("Encountered invalid microblock {}: {}", hash, &msg);
                    continue;
                }
                Err(Error::NetError(net_error::DeserializeError(msg))) => {
                    // happens if we load a zero-sized block (i.e. an invalid block)
                    warn!("Encountered invalid block: {}", &msg);
                    continue;
                }
                Err(e) => {
                    error!("Unrecoverable error when processing blocks: {:?}", &e);
                    return Err(e);
                }
            }
        }

        sort_tx.commit()?;

        let blocks_path = self.blocks_path.clone();
        let mut block_tx = self.db_tx_begin()?;
        for _ in 0..max_blocks {
            // delete up to max_blocks blocks
            let deleted = StacksChainState::process_next_orphaned_staging_block(&mut block_tx, &blocks_path)?;
            if !deleted {
                break;
            }
        }
        block_tx.commit()?;

        Ok(ret)
    }

    fn is_valid_address_version(mainnet: bool, version: u8) -> bool {
        if mainnet {
            version == C32_ADDRESS_VERSION_MAINNET_SINGLESIG
                || version == C32_ADDRESS_VERSION_MAINNET_MULTISIG
        } else {
            version == C32_ADDRESS_VERSION_TESTNET_SINGLESIG
                || version == C32_ADDRESS_VERSION_TESTNET_MULTISIG
        }
    }

    /// Get the highest processed block on the canonical burn chain.
    /// Break ties on lexigraphical ordering of the block hash
    /// (i.e. arbitrarily).  The staging block will be returned, but no block data will be filled
    /// in.
    pub fn get_stacks_chain_tip(
        &self,
        sortdb: &SortitionDB,
    ) -> Result<Option<StagingBlock>, Error> {
        let (consensus_hash, block_bhh) =
            SortitionDB::get_canonical_stacks_chain_tip_hash(sortdb.conn())?;
        let sql = "SELECT * FROM staging_blocks WHERE processed = 1 AND orphaned = 0 AND consensus_hash = ?1 AND anchored_block_hash = ?2";
        let args: &[&dyn ToSql] = &[&consensus_hash, &block_bhh];
        query_row(&self.db(), sql, args).map_err(Error::DBError)
    }

    /// Get the height of a staging block
    pub fn get_stacks_block_height(
        &self,
        consensus_hash: &ConsensusHash,
        block_hash: &BlockHeaderHash,
    ) -> Result<Option<u64>, Error> {
        let sql = "SELECT height FROM staging_blocks WHERE consensus_hash = ?1 AND anchored_block_hash = ?2";
        let args: &[&dyn ToSql] = &[consensus_hash, block_hash];
        query_row(&self.db(), sql, args).map_err(Error::DBError)
    }

    /// Check to see if a transaction can be (potentially) appended on top of a given chain tip.
    /// Note that this only checks the transaction against the _anchored chain tip_, not the
    /// unconfirmed microblock stream trailing off of it.
    pub fn will_admit_mempool_tx(
        &mut self,
        mempool_conn: &DBConn,
        current_consensus_hash: &ConsensusHash,
        current_block: &BlockHeaderHash,
        tx: &StacksTransaction,
        tx_size: u64,
    ) -> Result<(), MemPoolRejection> {
        let conf = self.config();
        let staging_height =
            match self.get_stacks_block_height(current_consensus_hash, current_block) {
                Ok(Some(height)) => height,
                Ok(None) => {
                    if *current_consensus_hash == FIRST_BURNCHAIN_CONSENSUS_HASH {
                        0
                    } else {
                        return Err(MemPoolRejection::NoSuchChainTip(
                            current_consensus_hash.clone(),
                            current_block.clone(),
                        ));
                    }
                }
                Err(_e) => {
                    panic!("DB CORRUPTION: failed to query block height");
                }
            };

        let has_microblock_pubk = match tx.payload {
            TransactionPayload::PoisonMicroblock(ref microblock_header_1, _) => {
                let microblock_pkh_1 = microblock_header_1
                    .check_recover_pubkey()
                    .map_err(|_e| MemPoolRejection::InvalidMicroblocks)?;

                StacksChainState::has_blocks_with_microblock_pubkh(
                    &self.db(),
                    &microblock_pkh_1,
                    staging_height as i64,
                )
            }
            _ => false, // unused
        };

        let current_tip =
            StacksChainState::get_parent_index_block(current_consensus_hash, current_block);
        let res = self.with_read_only_clarity_tx(&NULL_BURN_STATE_DB, &current_tip, |conn| {
            StacksChainState::can_include_tx(
                mempool_conn,
                conn,
                &conf,
                has_microblock_pubk,
                tx,
                tx_size,
            )
        });
        match res {
            Ok(x) => {
                Ok(x)
            },
            Err(MemPoolRejection::BadNonces(mismatch_error)) => {
                // try again, but against the _unconfirmed_ chain tip, if we
                // (a) have one, and (b) the expected nonce is less than the given one.
                if self.unconfirmed_state.is_some() && mismatch_error.expected < mismatch_error.actual {
                    debug!("Transaction {} is unminable in the confirmed chain tip due to nonce {} != {}; trying the unconfirmed chain tip",
                           &tx.txid(), mismatch_error.expected, mismatch_error.actual);
                    self.with_read_only_unconfirmed_clarity_tx(&NULL_BURN_STATE_DB, |conn| {
                        StacksChainState::can_include_tx(
                            mempool_conn, 
                            conn,
                            &conf,
                            has_microblock_pubk,
                            tx,
                            tx_size
                        )
                    }).expect("BUG: do not have unconfirmed state, despite being Some(..)")
                }
                else {
                    Err(MemPoolRejection::BadNonces(mismatch_error))
                }
            },
            Err(e) => {
                Err(e)
            }
        }
    }

    /// Given an outstanding clarity connection, can we append the tx to the chain state?
    /// Used when mining transactions.
    pub fn can_include_tx<T: ClarityConnection>(
        mempool: &DBConn,
        clarity_connection: &mut T,
        chainstate_config: &DBConfig,
        has_microblock_pubkey: bool,
        tx: &StacksTransaction,
        tx_size: u64,
    ) -> Result<(), MemPoolRejection> {
        // 1: must parse (done)

        // 2: it must be validly signed.
        StacksChainState::process_transaction_precheck(&chainstate_config, &tx)
            .map_err(|e| MemPoolRejection::FailedToValidate(e))?;

        // 3: it must pay a tx fee
        let fee = tx.get_fee_rate();

        if fee < MINIMUM_TX_FEE || fee / tx_size < MINIMUM_TX_FEE_RATE_PER_BYTE {
            return Err(MemPoolRejection::FeeTooLow(
                fee,
                cmp::max(MINIMUM_TX_FEE, tx_size * MINIMUM_TX_FEE_RATE_PER_BYTE),
            ));
        }

        // 4: the account nonces must be correct
        let (origin, payer) =
            match StacksChainState::check_transaction_nonces(clarity_connection, &tx, true) {
                Ok(x) => x,
                Err((mut e, (origin, payer))) => {
                    // let's see if the tx has matching nonce in the mempool
                    //  ->  you can _only_ replace-by-fee or replace-across-fork
                    //      for nonces that increment the current chainstate's nonce.
                    //      if there are "chained" transactions in the mempool,
                    //      this check won't admit a rbf/raf for those.
                    let origin_addr = tx.origin_address();
                    let origin_nonce = tx.get_origin().nonce();
                    let origin_next_nonce =
                        MemPoolDB::get_next_nonce_for_address(mempool, &origin_addr)?;
                    if origin_next_nonce < origin.nonce {
                        return Err(e.into());
                    }
                    if origin_next_nonce - origin.nonce >= MAXIMUM_MEMPOOL_TX_CHAINING {
                        return Err(MemPoolRejection::TooMuchChaining);
                    }
                    if origin_nonce != origin_next_nonce {
                        e.is_origin = true;
                        e.principal = origin_addr.into();
                        e.expected = origin_next_nonce;
                        e.actual = origin_nonce;
                        return Err(e.into());
                    }

                    if let Some(sponsor_addr) = tx.sponsor_address() {
                        let sponsor_nonce = tx.get_payer().nonce();
                        let sponsor_next_nonce =
                            MemPoolDB::get_next_nonce_for_address(mempool, &sponsor_addr)?;
                        if sponsor_next_nonce < payer.nonce {
                            return Err(e.into());
                        }
                        if sponsor_next_nonce - payer.nonce >= MAXIMUM_MEMPOOL_TX_CHAINING {
                            return Err(MemPoolRejection::TooMuchChaining);
                        }
                        if sponsor_nonce != sponsor_next_nonce {
                            e.is_origin = false;
                            e.principal = sponsor_addr.into();
                            e.expected = sponsor_next_nonce;
                            e.actual = sponsor_nonce;
                            return Err(e.into());
                        }
                    }
                    (origin, payer)
                }
            };

        if !StacksChainState::is_valid_address_version(
            chainstate_config.mainnet,
            origin.principal.version(),
        ) || !StacksChainState::is_valid_address_version(
            chainstate_config.mainnet,
            payer.principal.version(),
        ) {
            return Err(MemPoolRejection::BadAddressVersionByte);
        }

        let block_height = clarity_connection
            .with_clarity_db_readonly(|ref mut db| db.get_current_burnchain_block_height() as u64);

        // 5: the paying account must have enough funds
        if !payer.stx_balance.can_transfer_at_burn_block(fee as u128, block_height) {
            match &tx.payload {
                TransactionPayload::TokenTransfer(..) => {
                    // pass: we'll return a total_spent failure below.
                }
                _ => {
                    return Err(MemPoolRejection::NotEnoughFunds(
                        fee as u128,
                        payer.stx_balance.amount_unlocked,
                    ));
                }
            }
        }

        // 6: payload-specific checks
        match &tx.payload {
            TransactionPayload::TokenTransfer(addr, amount, _memo) => {
                // version byte matches?
                if !StacksChainState::is_valid_address_version(
                    chainstate_config.mainnet,
                    addr.version(),
                ) {
                    return Err(MemPoolRejection::BadAddressVersionByte);
                }

                // got the funds?
                let total_spent = (*amount as u128) + if origin == payer { fee as u128 } else { 0 };
                if !origin.stx_balance.can_transfer_at_burn_block(total_spent, block_height) {
                    return Err(MemPoolRejection::NotEnoughFunds(
                        total_spent,
                        origin
                            .stx_balance
                            .get_available_balance_at_burn_block(block_height),
                    ));
                }
            }
            TransactionPayload::ContractCall(TransactionContractCall {
                address,
                contract_name,
                function_name,
                function_args,
            }) => {
                // version byte matches?
                if !StacksChainState::is_valid_address_version(
                    chainstate_config.mainnet,
                    address.version,
                ) {
                    return Err(MemPoolRejection::BadAddressVersionByte);
                }

                let contract_identifier =
                    QualifiedContractIdentifier::new(address.clone().into(), contract_name.clone());

                clarity_connection.with_analysis_db_readonly(|db| {
                    let function_type = db
                        .get_public_function_type(&contract_identifier, &function_name)
                        .map_err(|_e| MemPoolRejection::NoSuchContract)?
                        .ok_or_else(|| MemPoolRejection::NoSuchPublicFunction)?;
                    function_type
                        .check_args_by_allowing_trait_cast(db, &function_args)
                        .map_err(|e| MemPoolRejection::BadFunctionArgument(e))
                })?;
            }
            TransactionPayload::SmartContract(TransactionSmartContract { name, code_body: _ }) => {
                let contract_identifier =
                    QualifiedContractIdentifier::new(tx.origin_address().into(), name.clone());

                let exists = clarity_connection
                    .with_analysis_db_readonly(|db| db.has_contract(&contract_identifier));

                if exists {
                    return Err(MemPoolRejection::ContractAlreadyExists(contract_identifier));
                }
            }
            TransactionPayload::PoisonMicroblock(microblock_header_1, microblock_header_2) => {
                if microblock_header_1.sequence != microblock_header_2.sequence
                    || microblock_header_1.prev_block != microblock_header_2.prev_block
                    || microblock_header_1.version != microblock_header_2.version
                {
                    return Err(MemPoolRejection::PoisonMicroblocksDoNotConflict);
                }

                let microblock_pkh_1 = microblock_header_1
                    .check_recover_pubkey()
                    .map_err(|_e| MemPoolRejection::InvalidMicroblocks)?;
                let microblock_pkh_2 = microblock_header_2
                    .check_recover_pubkey()
                    .map_err(|_e| MemPoolRejection::InvalidMicroblocks)?;

                if microblock_pkh_1 != microblock_pkh_2 {
                    return Err(MemPoolRejection::PoisonMicroblocksDoNotConflict);
                }

                if !has_microblock_pubkey {
                    return Err(MemPoolRejection::NoAnchorBlockWithPubkeyHash(
                        microblock_pkh_1,
                    ));
                }
            }
            TransactionPayload::Coinbase(_) => return Err(MemPoolRejection::NoCoinbaseViaMempool),
        };

        Ok(())
    }
}

#[cfg(test)]
pub mod test {
    use super::*;
    use chainstate::stacks::db::test::*;
    use chainstate::stacks::db::*;
    use chainstate::stacks::miner::test::*;
    use chainstate::stacks::test::*;
    use chainstate::stacks::Error as chainstate_error;
    use chainstate::stacks::*;

    use burnchains::*;
    use chainstate::burn::db::sortdb::*;
    use chainstate::burn::*;
    use std::fs;
    use util::db::Error as db_error;
    use util::db::*;
    use util::hash::*;
    use util::retry::*;

    use core::mempool::*;
    use net::test::*;

    use rand::Rng;

    pub fn make_empty_coinbase_block(mblock_key: &StacksPrivateKey) -> StacksBlock {
        let privk = StacksPrivateKey::from_hex(
            "59e4d5e18351d6027a37920efe53c2f1cbadc50dca7d77169b7291dff936ed6d01",
        )
        .unwrap();
        let auth = TransactionAuth::from_p2pkh(&privk).unwrap();
        let proof_bytes = hex_bytes("9275df67a68c8745c0ff97b48201ee6db447f7c93b23ae24cdc2400f52fdb08a1a6ac7ec71bf9c9c76e96ee4675ebff60625af28718501047bfd87b810c2d2139b73c23bd69de66360953a642c2a330a").unwrap();
        let proof = VRFProof::from_bytes(&proof_bytes[..].to_vec()).unwrap();

        let mut tx_coinbase = StacksTransaction::new(
            TransactionVersion::Testnet,
            auth,
            TransactionPayload::Coinbase(CoinbasePayload([0u8; 32])),
        );
        tx_coinbase.anchor_mode = TransactionAnchorMode::OnChainOnly;
        let mut tx_signer = StacksTransactionSigner::new(&tx_coinbase);

        tx_signer.sign_origin(&privk).unwrap();

        let tx_coinbase_signed = tx_signer.get_tx().unwrap();
        let txs = vec![tx_coinbase_signed];

        let work_score = StacksWorkScore {
            burn: 123,
            work: 456,
        };

        let parent_header = StacksBlockHeader {
            version: 0x01,
            total_work: StacksWorkScore {
                burn: 234,
                work: 567,
            },
            proof: proof.clone(),
            parent_block: BlockHeaderHash([5u8; 32]),
            parent_microblock: BlockHeaderHash([6u8; 32]),
            parent_microblock_sequence: 4,
            tx_merkle_root: Sha512Trunc256Sum([7u8; 32]),
            state_index_root: TrieHash([8u8; 32]),
            microblock_pubkey_hash: Hash160([9u8; 20]),
        };

        let parent_microblock_header = StacksMicroblockHeader {
            version: 0x12,
            sequence: 0x34,
            prev_block: BlockHeaderHash([0x0au8; 32]),
            tx_merkle_root: Sha512Trunc256Sum([0x0bu8; 32]),
            signature: MessageSignature([0x0cu8; 65]),
        };

        let mblock_pubkey_hash =
            Hash160::from_node_public_key(&StacksPublicKey::from_private(mblock_key));
        let mut block = StacksBlock::from_parent(
            &parent_header,
            &parent_microblock_header,
            txs.clone(),
            &work_score,
            &proof,
            &TrieHash([2u8; 32]),
            &mblock_pubkey_hash,
        );
        block.header.version = 0x24;
        block
    }
    
    pub fn make_sample_microblock_stream_fork(
        privk: &StacksPrivateKey,
        base: &BlockHeaderHash,
        initial_seq: u16
    ) -> Vec<StacksMicroblock> {
        let mut all_txs = vec![];
        let mut microblocks: Vec<StacksMicroblock> = vec![];

        let mut rng = thread_rng();
        for i in 0..49 {
            let random_bytes = rng.gen::<[u8; 8]>();
            let random_bytes_str = to_hex(&random_bytes);
            let auth = TransactionAuth::from_p2pkh(&privk).unwrap();
            let tx_smart_contract = StacksTransaction::new(
                TransactionVersion::Testnet,
                auth.clone(),
                TransactionPayload::new_smart_contract(
                    &format!("hello-microblock-{}", &random_bytes_str),
                    &format!("(begin (+ 1 2))")
                )
                .unwrap(),
            );
            let mut tx_signer = StacksTransactionSigner::new(&tx_smart_contract);
            tx_signer.sign_origin(&privk).unwrap();

            let tx_signed = tx_signer.get_tx().unwrap();
            all_txs.push(tx_signed);
        }

        // make microblocks with 3 transactions each (or fewer)
        for i in 0..(all_txs.len() / 3) {
            let txs = vec![
                all_txs[3 * i].clone(),
                all_txs[3 * i + 1].clone(),
                all_txs[3 * i + 2].clone(),
            ];

            let txid_vecs = txs.iter().map(|tx| tx.txid().as_bytes().to_vec()).collect();

            let merkle_tree = MerkleTree::<Sha512Trunc256Sum>::new(&txid_vecs);
            let tx_merkle_root = merkle_tree.root();

            let prev_block = if i == 0 {
                base.clone()
            } else {
                let l = microblocks.len();
                microblocks[l - 1].block_hash()
            };

            let header = StacksMicroblockHeader {
                version: 0x12,
                sequence: initial_seq + (i as u16),
                prev_block: prev_block,
                tx_merkle_root: tx_merkle_root,
                signature: MessageSignature([0u8; 65]),
            };

            let mut mblock = StacksMicroblock {
                header: header,
                txs: txs,
            };

            mblock.sign(privk).unwrap();
            microblocks.push(mblock);
        }

        microblocks
    }
    
    pub fn make_sample_microblock_stream(
        privk: &StacksPrivateKey,
        anchored_block_hash: &BlockHeaderHash,
    ) -> Vec<StacksMicroblock> {
        make_sample_microblock_stream_fork(privk, anchored_block_hash, 0)
    }

    fn resign_microblocks(
        microblocks: &mut Vec<StacksMicroblock>,
        privk: &StacksPrivateKey,
    ) -> BlockHeaderHash {
        for i in 0..microblocks.len() {
            microblocks[i].header.signature = MessageSignature([0u8; 65]);
            microblocks[i].sign(privk).unwrap();
            if i + 1 < microblocks.len() {
                microblocks[i + 1].header.prev_block = microblocks[i].block_hash();
            }
        }
        let l = microblocks.len();
        microblocks[l - 1].block_hash()
    }

    fn assert_block_staging_not_processed(
        chainstate: &mut StacksChainState,
        consensus_hash: &ConsensusHash,
        block: &StacksBlock,
    ) -> () {
        assert!(StacksChainState::load_staging_block_data(
            &chainstate.db(),
            &chainstate.blocks_path,
            consensus_hash,
            &block.block_hash()
        )
        .unwrap()
        .is_some());
        assert_eq!(
            StacksChainState::load_staging_block_data(
                &chainstate.db(),
                &chainstate.blocks_path,
                consensus_hash,
                &block.block_hash()
            )
            .unwrap()
            .unwrap(),
            *block
        );
        assert_eq!(
            StacksChainState::get_staging_block_status(
                &chainstate.db(),
                consensus_hash,
                &block.block_hash()
            )
            .unwrap()
            .unwrap(),
            false
        );

        let index_block_hash =
            StacksBlockHeader::make_index_block_hash(consensus_hash, &block.block_hash());
        assert!(
            StacksChainState::has_block_indexed(&chainstate.blocks_path, &index_block_hash)
                .unwrap()
        );
    }

    fn assert_block_not_stored(
        chainstate: &mut StacksChainState,
        consensus_hash: &ConsensusHash,
        block: &StacksBlock,
    ) -> () {
        assert!(!StacksChainState::has_stored_block(
            &chainstate.db(),
            &chainstate.blocks_path,
            consensus_hash,
            &block.block_hash()
        )
        .unwrap());
        assert_eq!(
            StacksChainState::load_staging_block_pubkey_hash(
                &chainstate.db(),
                consensus_hash,
                &block.block_hash()
            )
            .unwrap()
            .unwrap(),
            block.header.microblock_pubkey_hash
        );
    }

    fn assert_block_stored_rejected(
        chainstate: &mut StacksChainState,
        consensus_hash: &ConsensusHash,
        block: &StacksBlock,
    ) -> () {
        assert!(StacksChainState::has_stored_block(
            &chainstate.db(),
            &chainstate.blocks_path,
            consensus_hash,
            &block.block_hash()
        )
        .unwrap());
        assert!(StacksChainState::load_block(
            &chainstate.blocks_path,
            consensus_hash,
            &block.block_hash()
        )
        .unwrap()
        .is_none());
        assert!(StacksChainState::load_block_header(
            &chainstate.blocks_path,
            consensus_hash,
            &block.block_hash()
        )
        .unwrap()
        .is_none());
        assert!(StacksChainState::load_staging_block_pubkey_hash(
            &chainstate.db(),
            consensus_hash,
            &block.block_hash()
        )
        .unwrap()
        .is_none());

        assert_eq!(
            StacksChainState::get_staging_block_status(
                &chainstate.db(),
                consensus_hash,
                &block.block_hash()
            )
            .unwrap()
            .unwrap(),
            true
        );
        assert!(StacksChainState::load_staging_block_data(
            &chainstate.db(),
            &chainstate.blocks_path,
            consensus_hash,
            &block.block_hash()
        )
        .unwrap()
        .is_none());

        let index_block_hash =
            StacksBlockHeader::make_index_block_hash(consensus_hash, &block.block_hash());
        assert!(
            StacksChainState::has_block_indexed(&chainstate.blocks_path, &index_block_hash)
                .unwrap()
        );
    }

    fn assert_block_stored_not_staging(
        chainstate: &mut StacksChainState,
        consensus_hash: &ConsensusHash,
        block: &StacksBlock,
    ) -> () {
        assert!(StacksChainState::has_stored_block(
            &chainstate.db(),
            &chainstate.blocks_path,
            consensus_hash,
            &block.block_hash()
        )
        .unwrap());
        assert!(StacksChainState::load_block(
            &chainstate.blocks_path,
            consensus_hash,
            &block.block_hash()
        )
        .unwrap()
        .is_some());
        assert_eq!(
            StacksChainState::load_block(
                &chainstate.blocks_path,
                consensus_hash,
                &block.block_hash()
            )
            .unwrap()
            .unwrap(),
            *block
        );
        assert_eq!(
            StacksChainState::load_block_header(
                &chainstate.blocks_path,
                consensus_hash,
                &block.block_hash()
            )
            .unwrap()
            .unwrap(),
            block.header
        );
        assert!(StacksChainState::load_staging_block_pubkey_hash(
            &chainstate.db(),
            consensus_hash,
            &block.block_hash()
        )
        .unwrap()
        .is_none());

        assert_eq!(
            StacksChainState::get_staging_block_status(
                &chainstate.db(),
                consensus_hash,
                &block.block_hash()
            )
            .unwrap()
            .unwrap(),
            true
        );
        assert!(StacksChainState::load_staging_block_data(
            &chainstate.db(),
            &chainstate.blocks_path,
            consensus_hash,
            &block.block_hash()
        )
        .unwrap()
        .is_none());

        let index_block_hash =
            StacksBlockHeader::make_index_block_hash(consensus_hash, &block.block_hash());
        assert!(
            StacksChainState::has_block_indexed(&chainstate.blocks_path, &index_block_hash)
                .unwrap()
        );
    }

    pub fn store_staging_block(
        chainstate: &mut StacksChainState,
        consensus_hash: &ConsensusHash,
        block: &StacksBlock,
        parent_consensus_hash: &ConsensusHash,
        commit_burn: u64,
        sortition_burn: u64,
    ) {
        let blocks_path = chainstate.blocks_path.clone();
        let mut tx = chainstate.db_tx_begin().unwrap();
        StacksChainState::store_staging_block(
            &mut tx,
            &blocks_path,
            consensus_hash,
            block,
            parent_consensus_hash,
            commit_burn,
            sortition_burn,
            5,
        )
        .unwrap();
        tx.commit().unwrap();

        let index_block_hash =
            StacksBlockHeader::make_index_block_hash(consensus_hash, &block.block_hash());
        assert!(
            StacksChainState::has_block_indexed(&chainstate.blocks_path, &index_block_hash)
                .unwrap()
        );
    }

    pub fn store_staging_microblock(
        chainstate: &mut StacksChainState,
        parent_consensus_hash: &ConsensusHash,
        parent_anchored_block_hash: &BlockHeaderHash,
        microblock: &StacksMicroblock,
    ) {
        let mut tx = chainstate.db_tx_begin().unwrap();
        StacksChainState::store_staging_microblock(
            &mut tx,
            parent_consensus_hash,
            parent_anchored_block_hash,
            microblock,
        )
        .unwrap();
        tx.commit().unwrap();

        let parent_index_block_hash =
            StacksBlockHeader::make_index_block_hash(parent_consensus_hash, parent_anchored_block_hash);
        assert!(chainstate
            .has_microblocks_indexed(&parent_index_block_hash)
            .unwrap());
    }

    pub fn set_block_processed(
        chainstate: &mut StacksChainState,
        consensus_hash: &ConsensusHash,
        anchored_block_hash: &BlockHeaderHash,
        accept: bool,
    ) {
        let index_block_hash =
            StacksBlockHeader::make_index_block_hash(consensus_hash, anchored_block_hash);
        assert!(
            StacksChainState::has_block_indexed(&chainstate.blocks_path, &index_block_hash)
                .unwrap()
        );
        let blocks_path = chainstate.blocks_path.clone();

        let mut tx = chainstate.db_tx_begin().unwrap();
        StacksChainState::set_block_processed(
            &mut tx,
            None,
            &blocks_path,
            consensus_hash,
            anchored_block_hash,
            accept,
        )
        .unwrap();
        tx.commit().unwrap();

        assert!(
            StacksChainState::has_block_indexed(&chainstate.blocks_path, &index_block_hash)
                .unwrap()
        );
    }

    pub fn set_microblocks_processed(
        chainstate: &mut StacksChainState,
        child_consensus_hash: &ConsensusHash,
        child_anchored_block_hash: &BlockHeaderHash,
        tail_microblock_hash: &BlockHeaderHash
    ) {
       
        let child_index_block_hash = StacksBlockHeader::make_index_block_hash(child_consensus_hash, child_anchored_block_hash);
        let (parent_consensus_hash, parent_block_hash) = StacksChainState::get_parent_block_header_hashes(&chainstate.db(), &child_index_block_hash).unwrap().unwrap();
        let parent_index_block_hash = StacksBlockHeader::make_index_block_hash(&parent_consensus_hash, &parent_block_hash);

        let parent_microblock_index_hash = StacksBlockHeader::make_index_block_hash(&parent_consensus_hash, &tail_microblock_hash);

        let mut tx = chainstate.db_tx_begin().unwrap();
        
        StacksChainState::set_microblocks_processed(
            &mut tx,
            child_consensus_hash,
            child_anchored_block_hash,
            &tail_microblock_hash,
        )
        .unwrap();
        tx.commit().unwrap();

        assert!(chainstate
            .has_microblocks_indexed(&parent_index_block_hash)
            .unwrap());
        assert!(chainstate
            .has_processed_microblocks_indexed(&parent_microblock_index_hash)
            .unwrap());
    }

    fn process_next_orphaned_staging_block(chainstate: &mut StacksChainState) -> bool {
        let blocks_path = chainstate.blocks_path.clone();
        let mut tx = chainstate.db_tx_begin().unwrap();
        let res = StacksChainState::process_next_orphaned_staging_block(&mut tx, &blocks_path).unwrap();
        tx.commit().unwrap();
        res
    }

    fn drop_staging_microblocks(
        chainstate: &mut StacksChainState,
        consensus_hash: &ConsensusHash,
        anchored_block_hash: &BlockHeaderHash,
        invalid_microblock: &BlockHeaderHash,
    ) {
        let blocks_path = chainstate.blocks_path.clone();
        let mut tx = chainstate.db_tx_begin().unwrap();
        StacksChainState::drop_staging_microblocks(
            &mut tx,
            &blocks_path,
            consensus_hash,
            anchored_block_hash,
            invalid_microblock,
        )
        .unwrap();
        tx.commit().unwrap();
    }

    #[test]
    fn stacks_db_block_load_store_empty() {
        let chainstate =
            instantiate_chainstate(false, 0x80000000, "stacks_db_block_load_store_empty");

        let path = StacksChainState::get_block_path(
            &chainstate.blocks_path,
            &ConsensusHash([1u8; 20]),
            &BlockHeaderHash([2u8; 32]),
        )
        .unwrap();
        assert!(fs::metadata(&path).is_err());
        assert!(!StacksChainState::has_stored_block(
            &chainstate.db(),
            &chainstate.blocks_path,
            &ConsensusHash([1u8; 20]),
            &BlockHeaderHash([2u8; 32])
        )
        .unwrap());

        StacksChainState::store_empty_block(
            &chainstate.blocks_path,
            &ConsensusHash([1u8; 20]),
            &BlockHeaderHash([2u8; 32]),
        )
        .unwrap();
        assert!(fs::metadata(&path).is_ok());
        assert!(StacksChainState::has_stored_block(
            &chainstate.db(),
            &chainstate.blocks_path,
            &ConsensusHash([1u8; 20]),
            &BlockHeaderHash([2u8; 32])
        )
        .unwrap());
        assert!(StacksChainState::load_block(
            &chainstate.blocks_path,
            &ConsensusHash([1u8; 20]),
            &BlockHeaderHash([2u8; 32])
        )
        .unwrap()
        .is_none());
    }

    #[test]
    fn stacks_db_block_load_store() {
        let chainstate = instantiate_chainstate(false, 0x80000000, "stacks_db_block_load_store");
        let privk = StacksPrivateKey::from_hex(
            "eb05c83546fdd2c79f10f5ad5434a90dd28f7e3acb7c092157aa1bc3656b012c01",
        )
        .unwrap();

        let mut block = make_empty_coinbase_block(&privk);

        // don't worry about freeing microblcok state yet
        block.header.parent_microblock_sequence = 0;
        block.header.parent_microblock = EMPTY_MICROBLOCK_PARENT_HASH.clone();

        let path = StacksChainState::get_block_path(
            &chainstate.blocks_path,
            &ConsensusHash([1u8; 20]),
            &block.block_hash(),
        )
        .unwrap();
        assert!(fs::metadata(&path).is_err());
        assert!(!StacksChainState::has_stored_block(
            &chainstate.db(),
            &chainstate.blocks_path,
            &ConsensusHash([1u8; 20]),
            &block.block_hash()
        )
        .unwrap());

        StacksChainState::store_block(&chainstate.blocks_path, &ConsensusHash([1u8; 20]), &block)
            .unwrap();
        assert!(fs::metadata(&path).is_ok());
        assert!(StacksChainState::has_stored_block(
            &chainstate.db(),
            &chainstate.blocks_path,
            &ConsensusHash([1u8; 20]),
            &block.block_hash()
        )
        .unwrap());
        assert!(StacksChainState::load_block(
            &chainstate.blocks_path,
            &ConsensusHash([1u8; 20]),
            &block.block_hash()
        )
        .unwrap()
        .is_some());
        assert_eq!(
            StacksChainState::load_block(
                &chainstate.blocks_path,
                &ConsensusHash([1u8; 20]),
                &block.block_hash()
            )
            .unwrap()
            .unwrap(),
            block
        );
        assert_eq!(
            StacksChainState::load_block_header(
                &chainstate.blocks_path,
                &ConsensusHash([1u8; 20]),
                &block.block_hash()
            )
            .unwrap()
            .unwrap(),
            block.header
        );

        StacksChainState::free_block_state(
            &chainstate.blocks_path,
            &ConsensusHash([1u8; 20]),
            &block.header,
        );

        assert!(StacksChainState::has_stored_block(
            &chainstate.db(),
            &chainstate.blocks_path,
            &ConsensusHash([1u8; 20]),
            &block.block_hash()
        )
        .unwrap());
        assert!(StacksChainState::load_block(
            &chainstate.blocks_path,
            &ConsensusHash([1u8; 20]),
            &block.block_hash()
        )
        .unwrap()
        .is_none());
        assert!(StacksChainState::load_block_header(
            &chainstate.blocks_path,
            &ConsensusHash([1u8; 20]),
            &block.block_hash()
        )
        .unwrap()
        .is_none());
    }

    #[test]
    fn stacks_db_staging_block_load_store_accept() {
        let mut chainstate = instantiate_chainstate(
            false,
            0x80000000,
            "stacks_db_staging_block_load_store_accept",
        );
        let privk = StacksPrivateKey::from_hex(
            "eb05c83546fdd2c79f10f5ad5434a90dd28f7e3acb7c092157aa1bc3656b012c01",
        )
        .unwrap();

        let block = make_empty_coinbase_block(&privk);

        assert!(StacksChainState::load_staging_block_data(
            &chainstate.db(),
            &chainstate.blocks_path,
            &ConsensusHash([2u8; 20]),
            &block.block_hash()
        )
        .unwrap()
        .is_none());

        store_staging_block(
            &mut chainstate,
            &ConsensusHash([2u8; 20]),
            &block,
            &ConsensusHash([1u8; 20]),
            1,
            2,
        );

        assert_block_staging_not_processed(&mut chainstate, &ConsensusHash([2u8; 20]), &block);
        assert_block_not_stored(&mut chainstate, &ConsensusHash([2u8; 20]), &block);

        set_block_processed(
            &mut chainstate,
            &ConsensusHash([2u8; 20]),
            &block.block_hash(),
            true,
        );

        assert_block_stored_not_staging(&mut chainstate, &ConsensusHash([2u8; 20]), &block);

        // should be idempotent
        set_block_processed(
            &mut chainstate,
            &ConsensusHash([2u8; 20]),
            &block.block_hash(),
            true,
        );

        assert_block_stored_not_staging(&mut chainstate, &ConsensusHash([2u8; 20]), &block);
    }

    #[test]
    fn stacks_db_staging_block_load_store_reject() {
        let mut chainstate = instantiate_chainstate(
            false,
            0x80000000,
            "stacks_db_staging_block_load_store_reject",
        );
        let privk = StacksPrivateKey::from_hex(
            "eb05c83546fdd2c79f10f5ad5434a90dd28f7e3acb7c092157aa1bc3656b012c01",
        )
        .unwrap();

        let block = make_empty_coinbase_block(&privk);

        assert!(StacksChainState::load_staging_block_data(
            &chainstate.db(),
            &chainstate.blocks_path,
            &ConsensusHash([2u8; 20]),
            &block.block_hash()
        )
        .unwrap()
        .is_none());

        store_staging_block(
            &mut chainstate,
            &ConsensusHash([2u8; 20]),
            &block,
            &ConsensusHash([1u8; 20]),
            1,
            2,
        );

        assert_block_staging_not_processed(&mut chainstate, &ConsensusHash([2u8; 20]), &block);
        assert_block_not_stored(&mut chainstate, &ConsensusHash([2u8; 20]), &block);

        set_block_processed(
            &mut chainstate,
            &ConsensusHash([2u8; 20]),
            &block.block_hash(),
            false,
        );

        assert_block_stored_rejected(&mut chainstate, &ConsensusHash([2u8; 20]), &block);

        // should be idempotent
        set_block_processed(
            &mut chainstate,
            &ConsensusHash([2u8; 20]),
            &block.block_hash(),
            false,
        );

        assert_block_stored_rejected(&mut chainstate, &ConsensusHash([2u8; 20]), &block);
    }

    #[test]
    fn stacks_db_load_store_microblock_stream() {
        let mut chainstate =
            instantiate_chainstate(false, 0x80000000, "stacks_db_load_store_microblock_stream");
        let privk = StacksPrivateKey::from_hex(
            "eb05c83546fdd2c79f10f5ad5434a90dd28f7e3acb7c092157aa1bc3656b012c01",
        )
        .unwrap();

        let block = make_empty_coinbase_block(&privk);
        let microblocks = make_sample_microblock_stream(&privk, &block.block_hash());

        assert!(!StacksChainState::has_stored_block(
            &chainstate.db(),
            &chainstate.blocks_path,
            &ConsensusHash([2u8; 20]),
            &microblocks[0].block_hash()
        )
        .unwrap());

        assert!(
            StacksChainState::load_microblock_stream_fork(
                &chainstate.db(),
                &ConsensusHash([2u8; 20]),
                &block.block_hash(),
                &microblocks.last().as_ref().unwrap().block_hash(),
            )
            .unwrap()
            .is_none()
        );

        for mblock in microblocks.iter() {
            store_staging_microblock(
                &mut chainstate,
                &ConsensusHash([2u8; 20]),
                &block.block_hash(),
                mblock,
            );
        }

        assert_eq!(
            StacksChainState::load_microblock_stream_fork(
                &chainstate.db(),
                &ConsensusHash([2u8; 20]),
                &block.block_hash(),
                &microblocks.last().as_ref().unwrap().block_hash(),
            )
            .unwrap()
            .unwrap(),
            microblocks
        );
        
        // not processed
        assert!(
            StacksChainState::load_processed_microblock_stream_fork(
                &chainstate.db(),
                &ConsensusHash([2u8; 20]),
                &block.block_hash(),
                &microblocks.last().as_ref().unwrap().block_hash(),
            )
            .unwrap()
            .is_none()
        );
    }

    #[test]
    fn stacks_db_staging_microblock_stream_load_store_confirm_all() {
        let mut chainstate = instantiate_chainstate(
            false,
            0x80000000,
            "stacks_db_staging_microblock_stream_load_store_confirm_all",
        );
        let privk = StacksPrivateKey::from_hex(
            "eb05c83546fdd2c79f10f5ad5434a90dd28f7e3acb7c092157aa1bc3656b012c01",
        )
        .unwrap();

        let block = make_empty_coinbase_block(&privk);
        let microblocks = make_sample_microblock_stream(&privk, &block.block_hash());
        let mut child_block = make_empty_coinbase_block(&privk);

        child_block.header.parent_block = block.block_hash();
        child_block.header.parent_microblock = microblocks.last().as_ref().unwrap().block_hash();
        child_block.header.parent_microblock_sequence = microblocks.last().as_ref().unwrap().header.sequence;

        assert!(StacksChainState::load_staging_microblock(
            &chainstate.db(),
            &ConsensusHash([2u8; 20]),
            &block.block_hash(),
            &microblocks[0].block_hash()
        )
        .unwrap()
        .is_none());

        assert!(StacksChainState::load_descendant_staging_microblock_stream(
            &chainstate.db(),
            &StacksBlockHeader::make_index_block_hash(&ConsensusHash([2u8; 20]), &block.block_hash()),
            0,
            u16::max_value()
        )
        .unwrap()
        .is_none());

        store_staging_block(
            &mut chainstate,
            &ConsensusHash([2u8; 20]),
            &block,
            &ConsensusHash([1u8; 20]),
            1,
            2,
        );
        for mb in microblocks.iter() {
            store_staging_microblock(
                &mut chainstate,
                &ConsensusHash([2u8; 20]),
                &block.block_hash(),
                mb,
            );
        }
        store_staging_block(
            &mut chainstate,
            &ConsensusHash([3u8; 20]),
            &child_block,
            &ConsensusHash([2u8; 20]),
            1,
            2,
        );

        // block should be stored to staging
        assert_block_staging_not_processed(&mut chainstate, &ConsensusHash([2u8; 20]), &block);
        assert_block_staging_not_processed(&mut chainstate, &ConsensusHash([3u8; 20]), &child_block);

        // microblock stream should be stored to staging
        assert!(StacksChainState::load_staging_microblock(
            &chainstate.db(),
            &ConsensusHash([2u8; 20]),
            &block.block_hash(),
            &microblocks[0].block_hash()
        )
        .unwrap()
        .is_some());

        assert_eq!(
            StacksChainState::load_staging_microblock(
                &chainstate.db(),
                &ConsensusHash([2u8; 20]),
                &block.block_hash(),
                &microblocks[0].block_hash()
            )
            .unwrap()
            .unwrap()
            .try_into_microblock()
            .unwrap(),
            microblocks[0]
        );
        assert_eq!(
            StacksChainState::load_descendant_staging_microblock_stream(
                &chainstate.db(),
                &StacksBlockHeader::make_index_block_hash(&ConsensusHash([2u8; 20]), &block.block_hash()),
                0,
                u16::max_value()
            )
            .unwrap()
            .unwrap(),
            microblocks
        );

        // block should _not_ be in the chunk store
        assert_block_not_stored(&mut chainstate, &ConsensusHash([2u8; 20]), &block);

        // microblocks present
        assert_eq!(
            StacksChainState::load_microblock_stream_fork(
                &chainstate.db(),
                &ConsensusHash([2u8; 20]),
                &block.block_hash(),
                &microblocks.last().as_ref().unwrap().block_hash(),
            )
            .unwrap()
            .unwrap(),
            microblocks
        );
        
        // microblocks not processed yet
        assert!(
            StacksChainState::load_processed_microblock_stream_fork(
                &chainstate.db(),
                &ConsensusHash([2u8; 20]),
                &block.block_hash(),
                &microblocks.last().as_ref().unwrap().block_hash(),
            )
            .unwrap()
            .is_none()
        );

        set_block_processed(
            &mut chainstate,
            &ConsensusHash([2u8; 20]),
            &block.block_hash(),
            true,
        );
        set_block_processed(
            &mut chainstate,
            &ConsensusHash([3u8; 20]),
            &child_block.block_hash(),
            true,
        );
        set_microblocks_processed(
            &mut chainstate,
            &ConsensusHash([3u8; 20]),
            &child_block.block_hash(),
            &microblocks.last().as_ref().unwrap().block_hash()
        );

        // block should be stored to chunk store now
        assert_block_stored_not_staging(&mut chainstate, &ConsensusHash([2u8; 20]), &block);
        assert_block_stored_not_staging(&mut chainstate, &ConsensusHash([3u8; 20]), &child_block);

        assert_eq!(
            StacksChainState::load_microblock_stream_fork(
                &chainstate.db(),
                &ConsensusHash([2u8; 20]),
                &block.block_hash(),
                &microblocks.last().as_ref().unwrap().block_hash(),
            )
            .unwrap()
            .unwrap(),
            microblocks
        );

        // microblocks should be absent from staging
        for mb in microblocks.iter() {
            assert!(chainstate.get_microblock_status(
                &ConsensusHash([2u8; 20]),
                &block.block_hash(),
                &mb.block_hash()
            )
            .unwrap()
            .is_some());
            assert_eq!(
                chainstate.get_microblock_status(
                    &ConsensusHash([2u8; 20]),
                    &block.block_hash(),
                    &mb.block_hash()
                )
                .unwrap()
                .unwrap(),
                true
            );
        }

        // but we should still load the full stream if asked
        assert!(StacksChainState::load_descendant_staging_microblock_stream(
            &chainstate.db(),
            &StacksBlockHeader::make_index_block_hash(&ConsensusHash([2u8; 20]), &block.block_hash()),
            0,
            u16::max_value()
        )
        .unwrap()
        .is_some());
        assert_eq!(
            StacksChainState::load_descendant_staging_microblock_stream(
                &chainstate.db(),
                &StacksBlockHeader::make_index_block_hash(&ConsensusHash([2u8; 20]), &block.block_hash()),
                0,
                u16::max_value()
            )
            .unwrap()
            .unwrap(),
            microblocks
        );
    }

    #[test]
    fn stacks_db_staging_microblock_stream_load_store_partial_confirm() {
        let mut chainstate = instantiate_chainstate(
            false,
            0x80000000,
            "stacks_db_staging_microblock_stream_load_store_partial_confirm",
        );
        let privk = StacksPrivateKey::from_hex(
            "eb05c83546fdd2c79f10f5ad5434a90dd28f7e3acb7c092157aa1bc3656b012c01",
        )
        .unwrap();

        let block = make_empty_coinbase_block(&privk);
        let microblocks = make_sample_microblock_stream(&privk, &block.block_hash());
        let mut child_block = make_empty_coinbase_block(&privk);

        child_block.header.parent_block = block.block_hash();
        child_block.header.parent_microblock = microblocks.first().as_ref().unwrap().block_hash();
        child_block.header.parent_microblock_sequence = microblocks.first().as_ref().unwrap().header.sequence;

        assert!(StacksChainState::load_staging_microblock(
            &chainstate.db(),
            &ConsensusHash([2u8; 20]),
            &block.block_hash(),
            &microblocks[0].block_hash()
        )
        .unwrap()
        .is_none());
        assert!(StacksChainState::load_descendant_staging_microblock_stream(
            &chainstate.db(),
            &StacksBlockHeader::make_index_block_hash(&ConsensusHash([2u8; 20]), &block.block_hash()),
            0,
            u16::max_value()
        )
        .unwrap()
        .is_none());

        store_staging_block(
            &mut chainstate,
            &ConsensusHash([2u8; 20]),
            &block,
            &ConsensusHash([1u8; 20]),
            1,
            2,
        );
        for mb in microblocks.iter() {
            store_staging_microblock(
                &mut chainstate,
                &ConsensusHash([2u8; 20]),
                &block.block_hash(),
                mb,
            );
        }
        store_staging_block(
            &mut chainstate,
            &ConsensusHash([3u8; 20]),
            &child_block,
            &ConsensusHash([2u8; 20]),
            1,
            2,
        );

        // block should be stored to staging
        assert_block_staging_not_processed(&mut chainstate, &ConsensusHash([2u8; 20]), &block);
        assert_block_staging_not_processed(&mut chainstate, &ConsensusHash([3u8; 20]), &child_block);
        assert_block_not_stored(&mut chainstate, &ConsensusHash([2u8; 20]), &block);
        assert_block_not_stored(&mut chainstate, &ConsensusHash([3u8; 20]), &child_block);

        // microblock stream should be stored to staging
        assert!(StacksChainState::load_staging_microblock(
            &chainstate.db(),
            &ConsensusHash([2u8; 20]),
            &block.block_hash(),
            &microblocks[0].block_hash()
        )
        .unwrap()
        .is_some());
        assert_eq!(
            StacksChainState::load_staging_microblock(
                &chainstate.db(),
                &ConsensusHash([2u8; 20]),
                &block.block_hash(),
                &microblocks[0].block_hash()
            )
            .unwrap()
            .unwrap()
            .try_into_microblock()
            .unwrap(),
            microblocks[0]
        );
        assert_eq!(
            StacksChainState::load_descendant_staging_microblock_stream(
                &chainstate.db(),
                &StacksBlockHeader::make_index_block_hash(&ConsensusHash([2u8; 20]), &block.block_hash()),
                0,
                u16::max_value()
            )
            .unwrap()
            .unwrap(),
            microblocks
        );
        assert_eq!(
            StacksChainState::load_microblock_stream_fork(
                &chainstate.db(),
                &ConsensusHash([2u8; 20]),
                &block.block_hash(),
                &microblocks.last().as_ref().unwrap().block_hash(),
            )
            .unwrap()
            .unwrap(),
            microblocks
        );

        // not processed
        assert!(StacksChainState::load_processed_microblock_stream_fork(
            &chainstate.db(),
            &ConsensusHash([2u8; 20]),
            &block.block_hash(),
            &microblocks.last().as_ref().unwrap().block_hash(),
        )
        .unwrap()
        .is_none());

        // confirm the 0th microblock, but not the 1st or later.
        // do not confirm the block.
        set_block_processed(
            &mut chainstate,
            &ConsensusHash([2u8; 20]),
            &block.block_hash(),
            true,
        );
        set_block_processed(
            &mut chainstate,
            &ConsensusHash([3u8; 20]),
            &child_block.block_hash(),
            true,
        );
        set_microblocks_processed(
            &mut chainstate,
            &ConsensusHash([3u8; 20]),
            &child_block.block_hash(),
            &microblocks[0].block_hash()
        );

        // block should be processed in staging, but the data should not be in the staging DB
        assert_block_stored_not_staging(&mut chainstate, &ConsensusHash([2u8; 20]), &block);
        assert_block_stored_not_staging(&mut chainstate, &ConsensusHash([3u8; 20]), &child_block);

        // microblocks should not be in the chunk store, except for block 0 which was confirmed
        assert_eq!(StacksChainState::load_microblock_stream_fork(
            &chainstate.db(),
            &ConsensusHash([2u8; 20]),
            &block.block_hash(),
            &microblocks.last().as_ref().unwrap().block_hash(),
        )
        .unwrap()
        .unwrap(),
        microblocks);

        assert_eq!(
            StacksChainState::load_processed_microblock_stream_fork(
                &chainstate.db(),
                &ConsensusHash([2u8; 20]),
                &block.block_hash(),
                &microblocks.first().as_ref().unwrap().block_hash(),
            )
            .unwrap()
            .unwrap(),
            vec![microblocks[0].clone()]
        );
        
        assert_eq!(
            StacksChainState::load_processed_microblock_stream_fork(
                &chainstate.db(),
                &ConsensusHash([2u8; 20]),
                &block.block_hash(),
                &microblocks[1].block_hash(),
            )
            .unwrap(),
            None
        );

        // microblocks should be present in staging, except for block 0
        for mb in microblocks.iter() {
            assert!(chainstate.get_microblock_status(
                &ConsensusHash([2u8; 20]),
                &block.block_hash(),
                &mb.block_hash()
            )
            .unwrap()
            .is_some());

            if mb.header.sequence == 0 {
                assert_eq!(
                    chainstate.get_microblock_status(
                        &ConsensusHash([2u8; 20]),
                        &block.block_hash(),
                        &mb.block_hash()
                    )
                    .unwrap()
                    .unwrap(),
                    true
                );
            } else {
                // not processed since seq=0 was the last block to be accepted
                assert_eq!(
                    chainstate.get_microblock_status(
                        &ConsensusHash([2u8; 20]),
                        &block.block_hash(),
                        &mb.block_hash()
                    )
                    .unwrap()
                    .unwrap(),
                    false
                );
            }
        }

        // can load the entire stream still
        assert!(StacksChainState::load_descendant_staging_microblock_stream(
            &chainstate.db(),
            &StacksBlockHeader::make_index_block_hash(&ConsensusHash([2u8; 20]), &block.block_hash()),
            0,
            u16::max_value()
        )
        .unwrap()
        .is_some());
        assert_eq!(
            StacksChainState::load_descendant_staging_microblock_stream(
                &chainstate.db(),
                &StacksBlockHeader::make_index_block_hash(&ConsensusHash([2u8; 20]), &block.block_hash()),
                0,
                u16::max_value()
            )
            .unwrap()
            .unwrap(),
            microblocks
        );
    }

    #[test]
    fn stacks_db_validate_parent_microblock_stream() {
        let privk = StacksPrivateKey::from_hex(
            "eb05c83546fdd2c79f10f5ad5434a90dd28f7e3acb7c092157aa1bc3656b012c01",
        )
        .unwrap();
        let block = make_empty_coinbase_block(&privk);
        let microblocks = make_sample_microblock_stream(&privk, &block.block_hash());
        let num_mblocks = microblocks.len();

        let proof_bytes = hex_bytes("9275df67a68c8745c0ff97b48201ee6db447f7c93b23ae24cdc2400f52fdb08a1a6ac7ec71bf9c9c76e96ee4675ebff60625af28718501047bfd87b810c2d2139b73c23bd69de66360953a642c2a330a").unwrap();
        let proof = VRFProof::from_bytes(&proof_bytes[..].to_vec()).unwrap();

        let child_block_header = StacksBlockHeader {
            version: 0x01,
            total_work: StacksWorkScore {
                burn: 234,
                work: 567,
            },
            proof: proof.clone(),
            parent_block: block.block_hash(),
            parent_microblock: microblocks[num_mblocks - 1].block_hash(),
            parent_microblock_sequence: microblocks[num_mblocks - 1].header.sequence,
            tx_merkle_root: Sha512Trunc256Sum([7u8; 32]),
            state_index_root: TrieHash([8u8; 32]),
            microblock_pubkey_hash: Hash160([9u8; 20]),
        };

        // contiguous, non-empty stream
        {
            let res = StacksChainState::validate_parent_microblock_stream(
                &block.header,
                &child_block_header,
                &microblocks,
                true,
            );
            assert!(res.is_some());

            let (cutoff, poison_opt) = res.unwrap();
            assert!(poison_opt.is_none());
            assert_eq!(cutoff, num_mblocks);
        }

        // empty stream
        {
            let mut child_block_header_empty = child_block_header.clone();
            child_block_header_empty.parent_microblock = EMPTY_MICROBLOCK_PARENT_HASH.clone();
            child_block_header_empty.parent_microblock_sequence = 0;

            let res = StacksChainState::validate_parent_microblock_stream(
                &block.header,
                &child_block_header_empty,
                &vec![],
                true,
            );
            assert!(res.is_some());

            let (cutoff, poison_opt) = res.unwrap();
            assert!(poison_opt.is_none());
            assert_eq!(cutoff, 0);
        }

        // non-empty stream, but child drops all microblocks
        {
            let mut child_block_header_empty = child_block_header.clone();
            child_block_header_empty.parent_microblock = EMPTY_MICROBLOCK_PARENT_HASH.clone();
            child_block_header_empty.parent_microblock_sequence = 0;

            let res = StacksChainState::validate_parent_microblock_stream(
                &block.header,
                &child_block_header_empty,
                &microblocks,
                true,
            );
            assert!(res.is_some());

            let (cutoff, poison_opt) = res.unwrap();
            assert!(poison_opt.is_none());
            assert_eq!(cutoff, 0);
        }

        // non-empty stream, but child drops some microblocks
        {
            for i in 0..num_mblocks - 1 {
                let mut child_block_header_trunc = child_block_header.clone();
                child_block_header_trunc.parent_microblock = microblocks[i].block_hash();
                child_block_header_trunc.parent_microblock_sequence =
                    microblocks[i].header.sequence;

                let res = StacksChainState::validate_parent_microblock_stream(
                    &block.header,
                    &child_block_header_trunc,
                    &microblocks,
                    true,
                );
                assert!(res.is_some());

                let (cutoff, poison_opt) = res.unwrap();
                assert!(poison_opt.is_none());
                assert_eq!(cutoff, i + 1);
            }
        }

        // non-empty stream, but child does not identify any block as its parent
        {
            let mut child_block_header_broken = child_block_header.clone();
            child_block_header_broken.parent_microblock = BlockHeaderHash([1u8; 32]);
            child_block_header_broken.parent_microblock_sequence = 5;

            let res = StacksChainState::validate_parent_microblock_stream(
                &block.header,
                &child_block_header_broken,
                &microblocks,
                true,
            );
            assert!(res.is_none());
        }

        // non-empty stream, but missing first microblock
        {
            let mut broken_microblocks = vec![];
            for i in 1..num_mblocks {
                broken_microblocks.push(microblocks[i].clone());
            }

            let mut new_child_block_header = child_block_header.clone();
            new_child_block_header.parent_microblock =
                resign_microblocks(&mut broken_microblocks, &privk);

            let res = StacksChainState::validate_parent_microblock_stream(
                &block.header,
                &new_child_block_header,
                &broken_microblocks,
                true,
            );
            assert!(res.is_none());
        }

        // non-empty stream, but missing intermediate microblock
        {
            let mut broken_microblocks = vec![];
            let missing = num_mblocks / 2;
            for i in 0..num_mblocks {
                if i != missing {
                    broken_microblocks.push(microblocks[i].clone());
                }
            }

            let mut new_child_block_header = child_block_header.clone();
            new_child_block_header.parent_microblock =
                resign_microblocks(&mut broken_microblocks, &privk);

            let res = StacksChainState::validate_parent_microblock_stream(
                &block.header,
                &new_child_block_header,
                &broken_microblocks,
                true,
            );
            assert!(res.is_none());
        }

        // nonempty stream, but discontiguous first microblock (doesn't connect to parent block)
        {
            let mut broken_microblocks = microblocks.clone();
            broken_microblocks[0].header.prev_block = BlockHeaderHash([1u8; 32]);

            let mut new_child_block_header = child_block_header.clone();
            new_child_block_header.parent_microblock =
                resign_microblocks(&mut broken_microblocks, &privk);

            let res = StacksChainState::validate_parent_microblock_stream(
                &block.header,
                &new_child_block_header,
                &broken_microblocks,
                true,
            );
            assert!(res.is_none());
        }

        // nonempty stream, but discontiguous first microblock (wrong sequence)
        {
            let mut broken_microblocks = microblocks.clone();
            broken_microblocks[0].header.sequence = 1;

            let mut new_child_block_header = child_block_header.clone();
            new_child_block_header.parent_microblock =
                resign_microblocks(&mut broken_microblocks, &privk);

            let res = StacksChainState::validate_parent_microblock_stream(
                &block.header,
                &new_child_block_header,
                &broken_microblocks,
                true,
            );
            assert!(res.is_none());
        }

        // nonempty stream, but discontiguous hash chain
        {
            let mut broken_microblocks = microblocks.clone();

            let mut new_child_block_header = child_block_header.clone();

            for i in 0..broken_microblocks.len() {
                broken_microblocks[i].header.signature = MessageSignature([0u8; 65]);
                broken_microblocks[i].sign(&privk).unwrap();
                if i + 1 < broken_microblocks.len() {
                    if i != num_mblocks / 2 {
                        broken_microblocks[i + 1].header.prev_block =
                            broken_microblocks[i].block_hash();
                    } else {
                        broken_microblocks[i + 1].header.prev_block = BlockHeaderHash([1u8; 32]);
                    }
                }
            }
            let l = broken_microblocks.len();
            new_child_block_header.parent_microblock = broken_microblocks[l - 1].block_hash();

            let res = StacksChainState::validate_parent_microblock_stream(
                &block.header,
                &new_child_block_header,
                &broken_microblocks,
                true,
            );
            assert!(res.is_none());
        }

        // nonempty string, but bad signature
        {
            let mut broken_microblocks = microblocks.clone();
            broken_microblocks[num_mblocks / 2].header.signature = MessageSignature([1u8; 65]);

            let res = StacksChainState::validate_parent_microblock_stream(
                &block.header,
                &child_block_header,
                &broken_microblocks,
                true,
            );
            assert!(res.is_none());
        }

        // deliberate miner fork
        {
            let mut broken_microblocks = microblocks.clone();
            let mut forked_microblocks = vec![];

            let mut new_child_block_header = child_block_header.clone();
            let mut conflicting_microblock = microblocks[0].clone();

            for i in 0..broken_microblocks.len() {
                broken_microblocks[i].header.signature = MessageSignature([0u8; 65]);
                broken_microblocks[i].sign(&privk).unwrap();
                if i + 1 < broken_microblocks.len() {
                    broken_microblocks[i + 1].header.prev_block =
                        broken_microblocks[i].block_hash();
                }

                forked_microblocks.push(broken_microblocks[i].clone());
                if i == num_mblocks / 2 {
                    conflicting_microblock = broken_microblocks[i].clone();

                    let extra_tx = {
                        let auth = TransactionAuth::from_p2pkh(&privk).unwrap();
                        let tx_smart_contract = StacksTransaction::new(
                            TransactionVersion::Testnet,
                            auth.clone(),
                            TransactionPayload::new_smart_contract(
                                &"name-contract".to_string(),
                                &format!("conflicting smart contract {}", i),
                            )
                            .unwrap(),
                        );
                        let mut tx_signer = StacksTransactionSigner::new(&tx_smart_contract);
                        tx_signer.sign_origin(&privk).unwrap();
                        tx_signer.get_tx().unwrap()
                    };

                    conflicting_microblock.txs.push(extra_tx);

                    let txid_vecs = conflicting_microblock
                        .txs
                        .iter()
                        .map(|tx| tx.txid().as_bytes().to_vec())
                        .collect();

                    let merkle_tree = MerkleTree::<Sha512Trunc256Sum>::new(&txid_vecs);

                    conflicting_microblock.header.tx_merkle_root = merkle_tree.root();

                    conflicting_microblock.sign(&privk).unwrap();
                    forked_microblocks.push(conflicting_microblock.clone());
                }
            }

            let l = broken_microblocks.len();
            new_child_block_header.parent_microblock = broken_microblocks[l - 1].block_hash();

            let res = StacksChainState::validate_parent_microblock_stream(
                &block.header,
                &child_block_header,
                &forked_microblocks,
                true,
            );
            assert!(res.is_some());

            let (cutoff, poison_opt) = res.unwrap();
            assert_eq!(cutoff, num_mblocks / 2);
            assert!(poison_opt.is_some());

            let poison = poison_opt.unwrap();
            match poison {
                TransactionPayload::PoisonMicroblock(ref h1, ref h2) => {
                    assert_eq!(*h2, forked_microblocks[num_mblocks / 2].header);
                    assert_eq!(*h1, conflicting_microblock.header);
                }
                _ => {
                    assert!(false);
                }
            }
        }
    }

    #[test]
    fn stacks_db_staging_block_load_store_accept_attachable() {
        let mut chainstate = instantiate_chainstate(
            false,
            0x80000000,
            "stacks_db_staging_block_load_store_accept_attachable",
        );
        let privk = StacksPrivateKey::from_hex(
            "eb05c83546fdd2c79f10f5ad5434a90dd28f7e3acb7c092157aa1bc3656b012c01",
        )
        .unwrap();

        let block_1 = make_empty_coinbase_block(&privk);
        let mut block_2 = make_empty_coinbase_block(&privk);
        let mut block_3 = make_empty_coinbase_block(&privk);
        let mut block_4 = make_empty_coinbase_block(&privk);

        block_2.header.parent_block = block_1.block_hash();
        block_3.header.parent_block = block_2.block_hash();
        block_4.header.parent_block = block_3.block_hash();

        let consensus_hashes = vec![
            ConsensusHash([2u8; 20]),
            ConsensusHash([3u8; 20]),
            ConsensusHash([4u8; 20]),
            ConsensusHash([5u8; 20]),
        ];

        let parent_consensus_hashes = vec![
            ConsensusHash([1u8; 20]),
            ConsensusHash([2u8; 20]),
            ConsensusHash([3u8; 20]),
            ConsensusHash([4u8; 20]),
        ];

        let blocks = &[&block_1, &block_2, &block_3, &block_4];

        // store each block
        for ((block, consensus_hash), parent_consensus_hash) in blocks
            .iter()
            .zip(&consensus_hashes)
            .zip(&parent_consensus_hashes)
        {
            assert!(StacksChainState::load_staging_block_data(
                &chainstate.db(),
                &chainstate.blocks_path,
                consensus_hash,
                &block.block_hash()
            )
            .unwrap()
            .is_none());
            store_staging_block(
                &mut chainstate,
                consensus_hash,
                block,
                parent_consensus_hash,
                1,
                2,
            );
            assert_block_staging_not_processed(&mut chainstate, consensus_hash, block);
        }

        // first block is attachable, but all the rest are not
        assert_eq!(
            StacksChainState::load_staging_block(
                &chainstate.db(),
                &chainstate.blocks_path,
                &consensus_hashes[0],
                &block_1.block_hash()
            )
            .unwrap()
            .unwrap()
            .attachable,
            true
        );

        for (block, consensus_hash) in blocks[1..].iter().zip(&consensus_hashes[1..]) {
            assert_eq!(
                StacksChainState::load_staging_block(
                    &chainstate.db(),
                    &chainstate.blocks_path,
                    consensus_hash,
                    &block.block_hash()
                )
                .unwrap()
                .unwrap()
                .attachable,
                false
            );
        }

        // process all blocks, and check that processing a parent makes the child attachable
        for (i, (block, consensus_hash)) in blocks.iter().zip(&consensus_hashes).enumerate() {
            // child block is not attachable
            if i + 1 < consensus_hashes.len() {
                let child_consensus_hash = &consensus_hashes[i + 1];
                let child_block = &blocks[i + 1];
                assert_eq!(
                    StacksChainState::load_staging_block(
                        &chainstate.db(),
                        &chainstate.blocks_path,
                        child_consensus_hash,
                        &child_block.block_hash()
                    )
                    .unwrap()
                    .unwrap()
                    .attachable,
                    false
                );
            }

            // block not stored yet
            assert_block_not_stored(&mut chainstate, consensus_hash, block);

            set_block_processed(&mut chainstate, consensus_hash, &block.block_hash(), true);

            // block is now stored
            assert_block_stored_not_staging(&mut chainstate, consensus_hash, block);

            // child block is attachable
            if i + 1 < consensus_hashes.len() {
                let child_consensus_hash = &consensus_hashes[i + 1];
                let child_block = &blocks[i + 1];
                assert_eq!(
                    StacksChainState::load_staging_block(
                        &chainstate.db(),
                        &chainstate.blocks_path,
                        child_consensus_hash,
                        &child_block.block_hash()
                    )
                    .unwrap()
                    .unwrap()
                    .attachable,
                    true
                );
            }
        }
    }

    #[test]
    fn stacks_db_staging_block_load_store_accept_attachable_reversed() {
        let mut chainstate = instantiate_chainstate(
            false,
            0x80000000,
            "stx_db_staging_block_load_store_accept_attachable_r",
        );
        let privk = StacksPrivateKey::from_hex(
            "eb05c83546fdd2c79f10f5ad5434a90dd28f7e3acb7c092157aa1bc3656b012c01",
        )
        .unwrap();

        let block_1 = make_empty_coinbase_block(&privk);
        let mut block_2 = make_empty_coinbase_block(&privk);
        let mut block_3 = make_empty_coinbase_block(&privk);
        let mut block_4 = make_empty_coinbase_block(&privk);

        block_2.header.parent_block = block_1.block_hash();
        block_3.header.parent_block = block_2.block_hash();
        block_4.header.parent_block = block_3.block_hash();

        let consensus_hashes = vec![
            ConsensusHash([2u8; 20]),
            ConsensusHash([3u8; 20]),
            ConsensusHash([4u8; 20]),
            ConsensusHash([5u8; 20]),
        ];

        let parent_consensus_hashes = vec![
            ConsensusHash([1u8; 20]),
            ConsensusHash([2u8; 20]),
            ConsensusHash([3u8; 20]),
            ConsensusHash([4u8; 20]),
        ];

        let blocks = &[&block_1, &block_2, &block_3, &block_4];

        // store each block, in reverse order!
        for ((block, consensus_hash), parent_consensus_hash) in blocks
            .iter()
            .zip(&consensus_hashes)
            .zip(&parent_consensus_hashes)
            .rev()
        {
            assert!(StacksChainState::load_staging_block_data(
                &chainstate.db(),
                &chainstate.blocks_path,
                consensus_hash,
                &block.block_hash()
            )
            .unwrap()
            .is_none());
            store_staging_block(
                &mut chainstate,
                consensus_hash,
                block,
                parent_consensus_hash,
                1,
                2,
            );
            assert_block_staging_not_processed(&mut chainstate, consensus_hash, block);
        }

        // first block is accepted, but all the rest are not
        assert_eq!(
            StacksChainState::load_staging_block(
                &chainstate.db(),
                &chainstate.blocks_path,
                &consensus_hashes[0],
                &block_1.block_hash()
            )
            .unwrap()
            .unwrap()
            .attachable,
            true
        );

        for (block, consensus_hash) in blocks[1..].iter().zip(&consensus_hashes[1..]) {
            assert_eq!(
                StacksChainState::load_staging_block(
                    &chainstate.db(),
                    &chainstate.blocks_path,
                    consensus_hash,
                    &block.block_hash()
                )
                .unwrap()
                .unwrap()
                .attachable,
                false
            );
        }

        // process all blocks, and check that processing a parent makes the child attachable
        for (i, (block, consensus_hash)) in blocks.iter().zip(&consensus_hashes).enumerate() {
            // child block is not attachable
            if i + 1 < consensus_hashes.len() {
                let child_consensus_hash = &consensus_hashes[i + 1];
                let child_block = &blocks[i + 1];
                assert_eq!(
                    StacksChainState::load_staging_block(
                        &chainstate.db(),
                        &chainstate.blocks_path,
                        child_consensus_hash,
                        &child_block.block_hash()
                    )
                    .unwrap()
                    .unwrap()
                    .attachable,
                    false
                );
            }

            // block not stored yet
            assert_block_not_stored(&mut chainstate, consensus_hash, block);

            set_block_processed(&mut chainstate, consensus_hash, &block.block_hash(), true);

            // block is now stored
            assert_block_stored_not_staging(&mut chainstate, consensus_hash, block);

            // child block is attachable
            if i + 1 < consensus_hashes.len() {
                let child_consensus_hash = &consensus_hashes[i + 1];
                let child_block = &blocks[i + 1];
                assert_eq!(
                    StacksChainState::load_staging_block(
                        &chainstate.db(),
                        &chainstate.blocks_path,
                        child_consensus_hash,
                        &child_block.block_hash()
                    )
                    .unwrap()
                    .unwrap()
                    .attachable,
                    true
                );
            }
        }
    }

    #[test]
    fn stacks_db_staging_block_load_store_accept_attachable_fork() {
        let mut chainstate = instantiate_chainstate(
            false,
            0x80000000,
            "stx_db_staging_block_load_store_accept_attachable_f",
        );
        let privk = StacksPrivateKey::from_hex(
            "eb05c83546fdd2c79f10f5ad5434a90dd28f7e3acb7c092157aa1bc3656b012c01",
        )
        .unwrap();

        let block_1 = make_empty_coinbase_block(&privk);
        let mut block_2 = make_empty_coinbase_block(&privk);
        let mut block_3 = make_empty_coinbase_block(&privk);
        let mut block_4 = make_empty_coinbase_block(&privk);

        //            block_3 -- block_4
        // block_1 --/
        //           \
        //            block_2
        //
        // storing block_1 to staging renders block_2 and block_3 unattachable
        // processing and accepting block_1 renders both block_2 and block_3 attachable again

        block_2.header.parent_block = block_1.block_hash();
        block_3.header.parent_block = block_1.block_hash();
        block_4.header.parent_block = block_3.block_hash();

        let consensus_hashes = vec![
            ConsensusHash([2u8; 20]),
            ConsensusHash([3u8; 20]),
            ConsensusHash([4u8; 20]),
            ConsensusHash([5u8; 20]),
        ];

        let parent_consensus_hashes = vec![
            ConsensusHash([1u8; 20]),
            ConsensusHash([2u8; 20]),
            ConsensusHash([3u8; 20]),
            ConsensusHash([4u8; 20]),
        ];

        let blocks = &[&block_1, &block_2, &block_3, &block_4];

        // store each block in reverse order, except for block_1
        for ((block, consensus_hash), parent_consensus_hash) in blocks[1..]
            .iter()
            .zip(&consensus_hashes[1..])
            .zip(&parent_consensus_hashes[1..])
            .rev()
        {
            assert!(StacksChainState::load_staging_block_data(
                &chainstate.db(),
                &chainstate.blocks_path,
                consensus_hash,
                &block.block_hash()
            )
            .unwrap()
            .is_none());
            store_staging_block(
                &mut chainstate,
                consensus_hash,
                block,
                parent_consensus_hash,
                1,
                2,
            );
            assert_block_staging_not_processed(&mut chainstate, consensus_hash, block);
        }

        // block 4 is not attachable
        assert_eq!(
            StacksChainState::load_staging_block(
                &chainstate.db(),
                &chainstate.blocks_path,
                &consensus_hashes[3],
                &block_4.block_hash()
            )
            .unwrap()
            .unwrap()
            .attachable,
            false
        );

        // blocks 2 and 3 are attachable
        for (block, consensus_hash) in [&block_2, &block_3]
            .iter()
            .zip(&[&consensus_hashes[1], &consensus_hashes[2]])
        {
            assert_eq!(
                StacksChainState::load_staging_block(
                    &chainstate.db(),
                    &chainstate.blocks_path,
                    consensus_hash,
                    &block.block_hash()
                )
                .unwrap()
                .unwrap()
                .attachable,
                true
            );
        }

        // store block 1
        assert!(StacksChainState::load_staging_block_data(
            &chainstate.db(),
            &chainstate.blocks_path,
            &consensus_hashes[0],
            &block_1.block_hash()
        )
        .unwrap()
        .is_none());
        store_staging_block(
            &mut chainstate,
            &consensus_hashes[0],
            &block_1,
            &parent_consensus_hashes[0],
            1,
            2,
        );
        assert_block_staging_not_processed(&mut chainstate, &consensus_hashes[0], &block_1);

        // first block is attachable
        assert_eq!(
            StacksChainState::load_staging_block(
                &chainstate.db(),
                &chainstate.blocks_path,
                &consensus_hashes[0],
                &block_1.block_hash()
            )
            .unwrap()
            .unwrap()
            .attachable,
            true
        );

        // blocks 2 and 3 are no longer attachable
        for (block, consensus_hash) in [&block_2, &block_3]
            .iter()
            .zip(&[&consensus_hashes[1], &consensus_hashes[2]])
        {
            assert_eq!(
                StacksChainState::load_staging_block(
                    &chainstate.db(),
                    &chainstate.blocks_path,
                    consensus_hash,
                    &block.block_hash()
                )
                .unwrap()
                .unwrap()
                .attachable,
                false
            );
        }

        // process block 1, and confirm that it makes block 2 and 3 attachable
        assert_block_not_stored(&mut chainstate, &consensus_hashes[0], &block_1);
        set_block_processed(
            &mut chainstate,
            &consensus_hashes[0],
            &block_1.block_hash(),
            true,
        );
        assert_block_stored_not_staging(&mut chainstate, &consensus_hashes[0], &block_1);

        // now block 2 and 3 are attachable
        for (block, consensus_hash) in blocks[1..3].iter().zip(&consensus_hashes[1..3]) {
            assert_eq!(
                StacksChainState::load_staging_block(
                    &chainstate.db(),
                    &chainstate.blocks_path,
                    consensus_hash,
                    &block.block_hash()
                )
                .unwrap()
                .unwrap()
                .attachable,
                true
            );
        }

        // and block 4 is still not
        assert_eq!(
            StacksChainState::load_staging_block(
                &chainstate.db(),
                &chainstate.blocks_path,
                &consensus_hashes[3],
                &block_4.block_hash()
            )
            .unwrap()
            .unwrap()
            .attachable,
            false
        );
    }

    #[test]
    fn stacks_db_staging_microblocks_multiple_descendants() {
        // multiple anchored blocks build off of different microblock parents
        let mut chainstate = instantiate_chainstate(
            false,
            0x80000000,
            "stacks_db_staging_microblocks_multiple_descendants",
        );
        let privk = StacksPrivateKey::from_hex(
            "eb05c83546fdd2c79f10f5ad5434a90dd28f7e3acb7c092157aa1bc3656b012c01",
        )
        .unwrap();

        let block_1 = make_empty_coinbase_block(&privk);
        let mut block_2 = make_empty_coinbase_block(&privk);
        let mut block_3 = make_empty_coinbase_block(&privk);
        let mut block_4 = make_empty_coinbase_block(&privk);

        let mut mblocks = make_sample_microblock_stream(&privk, &block_1.block_hash());
        mblocks.truncate(3);

        //
        //
        // block_1 --> mblocks[0] --> mblocks[1] --> mblocks[2] --> block_4
        //             \              \
        //              block_2        block_3
        //

        block_2.header.parent_block = block_1.block_hash();
        block_3.header.parent_block = block_1.block_hash();
        block_4.header.parent_block = block_1.block_hash();

        block_2.header.parent_microblock = mblocks[0].block_hash();
        block_2.header.parent_microblock_sequence = mblocks[0].header.sequence;

        block_3.header.parent_microblock = mblocks[1].block_hash();
        block_3.header.parent_microblock_sequence = mblocks[1].header.sequence;

        block_4.header.parent_microblock = mblocks[2].block_hash();
        block_4.header.parent_microblock_sequence = mblocks[2].header.sequence;

        let consensus_hashes = vec![
            ConsensusHash([2u8; 20]),
            ConsensusHash([3u8; 20]),
            ConsensusHash([4u8; 20]),
            ConsensusHash([5u8; 20]),
        ];

        let parent_consensus_hash = ConsensusHash([1u8; 20]);

        let blocks = &[&block_1, &block_2, &block_3, &block_4];

        // store all microblocks to staging
        for mblock in mblocks.iter() {
            store_staging_microblock(
                &mut chainstate,
                &consensus_hashes[0],
                &blocks[0].block_hash(),
                mblock,
            );
        }

        // store block 1 to staging
        assert!(StacksChainState::load_staging_block_data(
            &chainstate.db(),
            &chainstate.blocks_path,
            &consensus_hashes[0],
            &blocks[0].block_hash()
        )
        .unwrap()
        .is_none());
        store_staging_block(
            &mut chainstate,
            &consensus_hashes[0],
            &blocks[0],
            &parent_consensus_hash,
            1,
            2,
        );
        assert_block_staging_not_processed(&mut chainstate, &consensus_hashes[0], &blocks[0]);

        set_block_processed(
            &mut chainstate,
            &consensus_hashes[0],
            &blocks[0].block_hash(),
            true,
        );
        assert_block_stored_not_staging(&mut chainstate, &consensus_hashes[0], &blocks[0]);

        // process and store blocks 1 and N, as well as microblocks in-between
        let len = blocks.len();
        for i in 1..len {
            // this is what happens at the end of append_block()
            // store block to staging and process it
            assert!(StacksChainState::load_staging_block_data(
                &chainstate.db(),
                &chainstate.blocks_path,
                &consensus_hashes[i],
                &blocks[i].block_hash()
            )
            .unwrap()
            .is_none());
            store_staging_block(
                &mut chainstate,
                &consensus_hashes[i],
                &blocks[i],
                &consensus_hashes[0],
                1,
                2,
            );
            assert_block_staging_not_processed(&mut chainstate, &consensus_hashes[i], &blocks[i]);

            set_block_processed(
                &mut chainstate,
                &consensus_hashes[i],
                &blocks[i].block_hash(),
                true,
            );

            // set different parts of this stream as confirmed
            set_microblocks_processed(
                &mut chainstate,
                &consensus_hashes[i],
                &blocks[i].block_hash(),
                &blocks[i].header.parent_microblock
            );

            assert_block_stored_not_staging(&mut chainstate, &consensus_hashes[i], &blocks[i]);

            let mblocks_confirmed = StacksChainState::load_processed_microblock_stream_fork(
                &chainstate.db(),
                &consensus_hashes[0],
                &blocks[0].block_hash(),
                &blocks[i].header.parent_microblock
            )
            .unwrap()
            .unwrap();
            assert_eq!(mblocks_confirmed.as_slice(), &mblocks[0..i]);
        }
    }

    #[test]
    fn stacks_db_staging_blocks_orphaned() {
        let mut chainstate =
            instantiate_chainstate(false, 0x80000000, "stacks_db_staging_blocks_orphaned");
        let privk = StacksPrivateKey::from_hex(
            "eb05c83546fdd2c79f10f5ad5434a90dd28f7e3acb7c092157aa1bc3656b012c01",
        )
        .unwrap();

        let block_1 = make_empty_coinbase_block(&privk);
        let block_2 = make_empty_coinbase_block(&privk);
        let block_3 = make_empty_coinbase_block(&privk);
        let block_4 = make_empty_coinbase_block(&privk);

        let mut blocks = vec![block_1, block_2, block_3, block_4];

        let mut microblocks = vec![];

        for i in 0..blocks.len() {
            // make a sample microblock stream for block i
            let mut mblocks = make_sample_microblock_stream(&privk, &blocks[i].block_hash());
            mblocks.truncate(3);

            if i + 1 < blocks.len() {
                blocks[i + 1].header.parent_block = blocks[i].block_hash();
                blocks[i + 1].header.parent_microblock = mblocks[2].block_hash();
                blocks[i + 1].header.parent_microblock_sequence = mblocks[2].header.sequence;
            }

            microblocks.push(mblocks);
        }

        let consensus_hashes = vec![
            ConsensusHash([2u8; 20]),
            ConsensusHash([3u8; 20]),
            ConsensusHash([4u8; 20]),
            ConsensusHash([5u8; 20]),
        ];

        let parent_consensus_hashes = vec![
            ConsensusHash([1u8; 20]),
            ConsensusHash([2u8; 20]),
            ConsensusHash([3u8; 20]),
            ConsensusHash([4u8; 20]),
        ];

        // store all microblocks to staging
        for ((block, consensus_hash), mblocks) in
            blocks.iter().zip(&consensus_hashes).zip(&microblocks)
        {
            for mblock in mblocks {
                store_staging_microblock(
                    &mut chainstate,
                    consensus_hash,
                    &block.block_hash(),
                    mblock,
                );
                assert!(StacksChainState::load_staging_microblock(
                    &chainstate.db(),
                    consensus_hash,
                    &block.block_hash(),
                    &mblock.block_hash()
                )
                .unwrap()
                .is_some());
            }
        }

        // store blocks to staging
        for i in 0..blocks.len() {
            assert!(StacksChainState::load_staging_block_data(
                &chainstate.db(),
                &chainstate.blocks_path,
                &consensus_hashes[i],
                &blocks[i].block_hash()
            )
            .unwrap()
            .is_none());
            store_staging_block(
                &mut chainstate,
                &consensus_hashes[i],
                &blocks[i],
                &parent_consensus_hashes[i],
                1,
                2,
            );
            assert_block_staging_not_processed(&mut chainstate, &consensus_hashes[i], &blocks[i]);
        }

        // reject block 1
        set_block_processed(
            &mut chainstate,
            &consensus_hashes[0],
            &blocks[0].block_hash(),
            false,
        );

        // destroy all descendants
        for i in 0..blocks.len() {
            // confirm that block i is deleted, as are its microblocks
            assert_block_stored_rejected(&mut chainstate, &consensus_hashes[i], &blocks[i]);

            // block i's microblocks should all be marked as processed, orphaned, and deleted
            for mblock in microblocks[i].iter() {
                assert!(StacksChainState::load_staging_microblock(
                    &chainstate.db(),
                    &consensus_hashes[i],
                    &blocks[i].block_hash(),
                    &mblock.block_hash()
                )
                .unwrap()
                .is_none());
                assert!(StacksChainState::load_staging_microblock_bytes(
                    &chainstate.db(),
                    &mblock.block_hash()
                )
                .unwrap()
                .is_none());
            }

            if i + 1 < blocks.len() {
                // block i+1 should be marked as an orphan, but its data should still be there
                assert!(StacksChainState::load_staging_block(
                    &chainstate.db(),
                    &chainstate.blocks_path,
                    &consensus_hashes[i + 1],
                    &blocks[i + 1].block_hash()
                )
                .unwrap()
                .is_none());
                assert!(
                    StacksChainState::load_block_bytes(
                        &chainstate.blocks_path,
                        &consensus_hashes[i + 1],
                        &blocks[i + 1].block_hash()
                    )
                    .unwrap()
                    .unwrap()
                    .len()
                        > 0
                );

                for mblock in microblocks[i + 1].iter() {
                    let staging_mblock = StacksChainState::load_staging_microblock(
                        &chainstate.db(),
                        &consensus_hashes[i + 1],
                        &blocks[i + 1].block_hash(),
                        &mblock.block_hash(),
                    )
                    .unwrap()
                    .unwrap();
                    assert!(!staging_mblock.processed);
                    assert!(!staging_mblock.orphaned);
                    assert!(staging_mblock.block_data.len() > 0);
                }
            }

            // process next orphan block (should be block i+1)
            let res = process_next_orphaned_staging_block(&mut chainstate);

            if i < blocks.len() - 1 {
                // have more to do
                assert!(res);
            } else {
                // should be done
                assert!(!res);
            }
        }
    }

    #[test]
    fn stacks_db_drop_staging_microblocks() {
        let mut chainstate =
            instantiate_chainstate(false, 0x80000000, "stacks_db_drop_staging_microblocks_1");
        let privk = StacksPrivateKey::from_hex(
            "eb05c83546fdd2c79f10f5ad5434a90dd28f7e3acb7c092157aa1bc3656b012c01",
        )
        .unwrap();

        let block = make_empty_coinbase_block(&privk);
        let mut mblocks = make_sample_microblock_stream(&privk, &block.block_hash());
        mblocks.truncate(3);

        let consensus_hash = ConsensusHash([2u8; 20]);
        let parent_consensus_hash = ConsensusHash([1u8; 20]);

        // store microblocks to staging
        for mblock in mblocks.iter() {
            store_staging_microblock(
                &mut chainstate,
                &consensus_hash,
                &block.block_hash(),
                mblock,
            );
            assert!(StacksChainState::load_staging_microblock(
                &chainstate.db(),
                &consensus_hash,
                &block.block_hash(),
                &mblock.block_hash()
            )
            .unwrap()
            .is_some());
        }

        // store block to staging
        assert!(StacksChainState::load_staging_block_data(
            &chainstate.db(),
            &chainstate.blocks_path,
            &consensus_hash,
            &block.block_hash()
        )
        .unwrap()
        .is_none());
        store_staging_block(
            &mut chainstate,
            &consensus_hash,
            &block,
            &parent_consensus_hash,
            1,
            2,
        );
        assert_block_staging_not_processed(&mut chainstate, &consensus_hash, &block);

        // drop microblocks
        let len = mblocks.len();
        for i in 0..len {
            drop_staging_microblocks(
                &mut chainstate,
                &consensus_hash,
                &block.block_hash(),
                &mblocks[len - i - 1].block_hash(),
            );
            if i < len - 1 {
                assert_eq!(
                    StacksChainState::load_descendant_staging_microblock_stream(
                        &chainstate.db(),
                        &StacksBlockHeader::make_index_block_hash(&consensus_hash, &block.block_hash()),
                        0,
                        u16::max_value()
                    )
                    .unwrap()
                    .unwrap()
                    .as_slice(),
                    &mblocks[0..len - i - 1]
                );
            } else {
                // last time we do this, there will be no more stream
                assert!(StacksChainState::load_descendant_staging_microblock_stream(
                    &chainstate.db(),
                    &StacksBlockHeader::make_index_block_hash(&consensus_hash, &block.block_hash()),
                    0,
                    u16::max_value()
                )
                .unwrap()
                .is_none());
            }
        }
    }

    #[test]
    fn stacks_db_has_blocks_and_microblocks() {
        let mut chainstate =
            instantiate_chainstate(false, 0x80000000, "stacks_db_has_blocks_and_microblocks");
        let privk = StacksPrivateKey::from_hex(
            "eb05c83546fdd2c79f10f5ad5434a90dd28f7e3acb7c092157aa1bc3656b012c01",
        )
        .unwrap();

        let block = make_empty_coinbase_block(&privk);
        let mut mblocks = make_sample_microblock_stream(&privk, &block.block_hash());
        mblocks.truncate(3);

        let mut child_block = make_empty_coinbase_block(&privk);

        child_block.header.parent_block = block.block_hash();
        child_block.header.parent_microblock = mblocks.last().as_ref().unwrap().block_hash();
        child_block.header.parent_microblock_sequence = mblocks.last().as_ref().unwrap().header.sequence;

        let consensus_hash = ConsensusHash([2u8; 20]);
        let parent_consensus_hash = ConsensusHash([1u8; 20]);
        let child_consensus_hash = ConsensusHash([3u8; 20]);

        let index_block_header =
            StacksBlockHeader::make_index_block_hash(&consensus_hash, &block.block_hash());
        assert!(
            !StacksChainState::has_block_indexed(&chainstate.blocks_path, &index_block_header)
                .unwrap()
        );
        assert!(!chainstate
            .has_microblocks_indexed(&index_block_header)
            .unwrap());
        
        let child_index_block_header =
            StacksBlockHeader::make_index_block_hash(&child_consensus_hash, &child_block.block_hash());
        assert!(
            !StacksChainState::has_block_indexed(&chainstate.blocks_path, &child_index_block_header)
                .unwrap()
        );
        assert!(!chainstate
            .has_microblocks_indexed(&child_index_block_header)
            .unwrap());

        assert_eq!(
            StacksChainState::stream_microblock_get_info(
                &chainstate.db(),
                &index_block_header
            )
            .unwrap()
            .len(),
            0
        );

        // store microblocks to staging
        for (i, mblock) in mblocks.iter().enumerate() {
            assert!(StacksChainState::stream_microblock_get_rowid(
                &chainstate.db(),
                &index_block_header,
                &mblock.header.block_hash(),
            )
            .unwrap()
            .is_none());

            store_staging_microblock(
                &mut chainstate,
                &consensus_hash,
                &block.block_hash(),
                mblock,
            );
            assert!(StacksChainState::load_staging_microblock(
                &chainstate.db(),
                &consensus_hash,
                &block.block_hash(),
                &mblock.block_hash()
            )
            .unwrap()
            .is_some());

            assert!(chainstate
                .has_microblocks_indexed(&index_block_header)
                .unwrap());
            assert!(StacksChainState::stream_microblock_get_rowid(
                &chainstate.db(),
                &index_block_header,
                &mblock.header.block_hash(),
            )
            .unwrap()
            .is_some());

            assert!(!StacksChainState::has_block_indexed(
                &chainstate.blocks_path,
                &index_block_header
            )
            .unwrap());

            let mblock_info = StacksChainState::stream_microblock_get_info(
                &chainstate.db(),
                &index_block_header,
            )
            .unwrap();
            assert_eq!(mblock_info.len(), i + 1);

            let last_mblock_info = mblock_info.last().unwrap();
            assert_eq!(last_mblock_info.consensus_hash, consensus_hash);
            assert_eq!(last_mblock_info.anchored_block_hash, block.block_hash());
            assert_eq!(last_mblock_info.microblock_hash, mblock.block_hash());
            assert_eq!(last_mblock_info.sequence, mblock.header.sequence);
            assert!(!last_mblock_info.processed);
            assert!(!last_mblock_info.orphaned);
            assert_eq!(last_mblock_info.block_data.len(), 0);
        }

        // store block to staging
        store_staging_block(
            &mut chainstate,
            &consensus_hash,
            &block,
            &parent_consensus_hash,
            1,
            2,
        );
        store_staging_block(
            &mut chainstate,
            &child_consensus_hash,
            &child_block,
            &consensus_hash,
            1,
            2,
        );

        assert!(
            StacksChainState::has_block_indexed(&chainstate.blocks_path, &index_block_header)
                .unwrap()
        );
        assert!(
            StacksChainState::has_block_indexed(&chainstate.blocks_path, &child_index_block_header)
                .unwrap()
        );

        // accept it
        set_block_processed(&mut chainstate, &consensus_hash, &block.block_hash(), true);
        assert!(
            StacksChainState::has_block_indexed(&chainstate.blocks_path, &index_block_header)
                .unwrap()
        );
        set_block_processed(&mut chainstate, &child_consensus_hash, &child_block.block_hash(), true);
        assert!(
            StacksChainState::has_block_indexed(&chainstate.blocks_path, &child_index_block_header)
                .unwrap()
        );

        for i in 0..mblocks.len() {
            assert!(StacksChainState::stream_microblock_get_rowid(
                &chainstate.db(),
                &index_block_header,
                &mblocks[i].block_hash(),
            )
            .unwrap()
            .is_some());

            // set different parts of this stream as confirmed
            set_microblocks_processed(
                &mut chainstate,
                &child_consensus_hash,
                &child_block.block_hash(),
                &mblocks[i].block_hash()
            );
            assert!(chainstate
                .has_microblocks_indexed(&index_block_header)
                .unwrap());

            let mblock_info = StacksChainState::stream_microblock_get_info(
                &chainstate.db(),
                &index_block_header,
            )
            .unwrap();
            assert_eq!(mblock_info.len(), mblocks.len());

            let this_mblock_info = &mblock_info[i];
            test_debug!("Pass {} (seq {})", &i, &this_mblock_info.sequence);

            assert_eq!(this_mblock_info.consensus_hash, consensus_hash);
            assert_eq!(this_mblock_info.anchored_block_hash, block.block_hash());
            assert_eq!(this_mblock_info.microblock_hash, mblocks[i].block_hash());
            assert_eq!(this_mblock_info.sequence, mblocks[i].header.sequence);
            assert!(this_mblock_info.processed);
            assert!(!this_mblock_info.orphaned);
            assert_eq!(this_mblock_info.block_data.len(), 0);
        }
    }

    fn stream_one_staging_microblock_to_vec(
        blocks_conn: &DBConn,
        stream: &mut BlockStreamData,
        count: u64,
    ) -> Result<Vec<u8>, chainstate_error> {
        let mut bytes = vec![];
        StacksChainState::stream_one_microblock(blocks_conn, &mut bytes, stream, count)
            .map(|nr| {
                assert_eq!(bytes.len(), nr as usize);
                bytes
            })
    }

    fn stream_chunk_to_vec(
        blocks_path: &String,
        stream: &mut BlockStreamData,
        count: u64,
    ) -> Result<Vec<u8>, chainstate_error> {
        let mut bytes = vec![];
        StacksChainState::stream_data_from_chunk_store(blocks_path, &mut bytes, stream, count).map(
            |nr| {
                assert_eq!(bytes.len(), nr as usize);
                bytes
            },
        )
    }

    fn stream_unconfirmed_microblocks_to_vec(
        chainstate: &mut StacksChainState,
        stream: &mut BlockStreamData,
        count: u64,
    ) -> Result<Vec<u8>, chainstate_error> {
        let mut bytes = vec![];
        stream.stream_to(chainstate, &mut bytes, count).map(
            |nr| {
                assert_eq!(bytes.len(), nr as usize);
                bytes
            },
        )
    }

    fn stream_confirmed_microblocks_to_vec(
        chainstate: &mut StacksChainState,
        stream: &mut BlockStreamData,
        count: u64,
    ) -> Result<Vec<u8>, chainstate_error> {
        let mut bytes = vec![];
        stream.stream_to(chainstate, &mut bytes, count).map(
            |nr| {
                assert_eq!(bytes.len(), nr as usize);
                bytes
            },
        )
    }

    fn decode_microblock_stream(mblock_bytes: &Vec<u8>) -> Vec<StacksMicroblock> {
        // decode stream
        let mut mblock_ptr = mblock_bytes.as_slice();
        let mut mblocks = vec![];
        loop {
            test_debug!("decoded {}", mblocks.len());
            {
                let mut debug_reader = LogReader::from_reader(&mut mblock_ptr);
                let next_mblock = StacksMicroblock::consensus_deserialize(&mut debug_reader)
                    .map_err(|e| {
                        eprintln!("Failed to decode microblock {}: {:?}", mblocks.len(), &e);
                        eprintln!("Bytes consumed:");
                        for buf in debug_reader.log().iter() {
                            eprintln!("  {}", to_hex(buf));
                        }
                        assert!(false);
                        unreachable!();
                    })
                    .unwrap();
                mblocks.push(next_mblock);
            }
            if mblock_ptr.len() == 0 {
                break;
            }
        }
        mblocks
    }

    #[test]
    fn stacks_db_stream_blocks() {
        let mut chainstate = instantiate_chainstate(false, 0x80000000, "stacks_db_stream_blocks");
        let privk = StacksPrivateKey::from_hex(
            "eb05c83546fdd2c79f10f5ad5434a90dd28f7e3acb7c092157aa1bc3656b012c01",
        )
        .unwrap();

        let block = make_empty_coinbase_block(&privk);

        let consensus_hash = ConsensusHash([2u8; 20]);
        let parent_consensus_hash = ConsensusHash([1u8; 20]);
        let index_block_header =
            StacksBlockHeader::make_index_block_hash(&consensus_hash, &block.block_hash());

        // can't stream a non-existant block
        let mut stream = BlockStreamData::new_block(index_block_header.clone());
        assert!(stream_chunk_to_vec(&chainstate.blocks_path, &mut stream, 123).is_err());

        // stream unmodified
        let stream_2 = BlockStreamData::new_block(index_block_header.clone());
        assert_eq!(stream, stream_2);

        // store block to staging
        store_staging_block(
            &mut chainstate,
            &consensus_hash,
            &block,
            &parent_consensus_hash,
            1,
            2,
        );

        // stream it back
        let mut all_block_bytes = vec![];
        loop {
            let mut next_bytes =
                stream_chunk_to_vec(&chainstate.blocks_path, &mut stream, 16).unwrap();
            if next_bytes.len() == 0 {
                break;
            }
            test_debug!(
                "Got {} more bytes from staging; add to {} total",
                next_bytes.len(),
                all_block_bytes.len()
            );
            all_block_bytes.append(&mut next_bytes);
        }

        // should decode back into the block
        let staging_block = StacksBlock::consensus_deserialize(&mut &all_block_bytes[..]).unwrap();
        assert_eq!(staging_block, block);

        // accept it
        set_block_processed(&mut chainstate, &consensus_hash, &block.block_hash(), true);

        // can still stream it
        let mut stream = BlockStreamData::new_block(index_block_header.clone());

        // stream from chunk store
        let mut all_block_bytes = vec![];
        loop {
            let mut next_bytes =
                stream_chunk_to_vec(&chainstate.blocks_path, &mut stream, 16).unwrap();
            if next_bytes.len() == 0 {
                break;
            }
            test_debug!(
                "Got {} more bytes from chunkstore; add to {} total",
                next_bytes.len(),
                all_block_bytes.len()
            );
            all_block_bytes.append(&mut next_bytes);
        }

        // should decode back into the block
        let staging_block = StacksBlock::consensus_deserialize(&mut &all_block_bytes[..]).unwrap();
        assert_eq!(staging_block, block);
    }

    #[test]
    fn stacks_db_stream_staging_microblocks() {
        let mut chainstate =
            instantiate_chainstate(false, 0x80000000, "stacks_db_stream_staging_microblocks");
        let privk = StacksPrivateKey::from_hex(
            "eb05c83546fdd2c79f10f5ad5434a90dd28f7e3acb7c092157aa1bc3656b012c01",
        )
        .unwrap();

        let block = make_empty_coinbase_block(&privk);
        let mut mblocks = make_sample_microblock_stream(&privk, &block.block_hash());
        mblocks.truncate(15);

        let consensus_hash = ConsensusHash([2u8; 20]);
        let parent_consensus_hash = ConsensusHash([1u8; 20]);
        let index_block_header =
            StacksBlockHeader::make_index_block_hash(&consensus_hash, &block.block_hash());

        // can't stream a non-existant microblock
        let mut stream = BlockStreamData::new_block(index_block_header.clone());
        assert!(StacksChainState::stream_one_microblock(
            &chainstate.db(),
            &mut vec![],
            &mut stream,
            123
        )
        .is_err());
        assert!(stream.rowid.is_none());

        // store microblocks to staging and stream them back
        for (i, mblock) in mblocks.iter().enumerate() {
            store_staging_microblock(
                &mut chainstate,
                &consensus_hash,
                &block.block_hash(),
                mblock,
            );

            // read back all the data we have so far, block-by-block
            let mut staging_mblocks = vec![];
            for j in 0..(i + 1) {
                let mut next_mblock_bytes = vec![];
                let mut stream = BlockStreamData::new_microblock_unconfirmed(
                    &chainstate,
                    index_block_header.clone(),
                    j as u16,
                ).unwrap();
                loop {
                    let mut next_bytes = stream_one_staging_microblock_to_vec(
                        &chainstate.db(),
                        &mut stream,
                        4096,
                    )
                    .unwrap();
                    if next_bytes.len() == 0 {
                        break;
                    }
                    test_debug!(
                        "Got {} more bytes from staging; add to {} total",
                        next_bytes.len(),
                        next_mblock_bytes.len()
                    );
                    next_mblock_bytes.append(&mut next_bytes);
                }
                test_debug!("Got {} total bytes", next_mblock_bytes.len());

                // should deserialize to a microblock
                let staging_mblock =
                    StacksMicroblock::consensus_deserialize(&mut &next_mblock_bytes[..]).unwrap();
                staging_mblocks.push(staging_mblock);
            }

            assert_eq!(staging_mblocks.len(), mblocks[0..(i + 1)].len());
            for j in 0..(i + 1) {
                test_debug!("check {}", j);
                assert_eq!(staging_mblocks[j], mblocks[j])
            }

            // can also read partial stream in one shot, from any seq
            for k in 0..(i + 1) {
                test_debug!("start at seq {}", k);
                let mut staging_mblock_bytes = vec![];
                let mut stream = BlockStreamData::new_microblock_unconfirmed(
                    &chainstate,
                    index_block_header.clone(),
                    k as u16,
                ).unwrap();
                loop {
                    let mut next_bytes =
                        stream_unconfirmed_microblocks_to_vec(&mut chainstate, &mut stream, 4096)
                            .unwrap();
                    if next_bytes.len() == 0 {
                        break;
                    }
                    test_debug!(
                        "Got {} more bytes from staging; add to {} total",
                        next_bytes.len(),
                        staging_mblock_bytes.len()
                    );
                    staging_mblock_bytes.append(&mut next_bytes);
                }

                test_debug!("Got {} total bytes", staging_mblock_bytes.len());

                // decode stream
                let staging_mblocks = decode_microblock_stream(&staging_mblock_bytes);

                assert_eq!(staging_mblocks.len(), mblocks[k..(i + 1)].len());
                for j in 0..staging_mblocks.len() {
                    test_debug!("check {}", j);
                    assert_eq!(staging_mblocks[j], mblocks[k + j])
                }
            }
        }
    }

    #[test]
    fn stacks_db_stream_confirmed_microblocks() {
        let mut chainstate =
            instantiate_chainstate(false, 0x80000000, "stacks_db_stream_confirmed_microblocks");
        let privk = StacksPrivateKey::from_hex(
            "eb05c83546fdd2c79f10f5ad5434a90dd28f7e3acb7c092157aa1bc3656b012c01",
        )
        .unwrap();

        let block = make_empty_coinbase_block(&privk);
        let mut mblocks = make_sample_microblock_stream(&privk, &block.block_hash());
        mblocks.truncate(5);
        
        let mut child_block = make_empty_coinbase_block(&privk);
        child_block.header.parent_block = block.block_hash();
        child_block.header.parent_microblock = mblocks.last().as_ref().unwrap().block_hash();
        child_block.header.parent_microblock_sequence = mblocks.last().as_ref().unwrap().header.sequence;

        let consensus_hash = ConsensusHash([2u8; 20]);
        let parent_consensus_hash = ConsensusHash([1u8; 20]);
        let child_consensus_hash = ConsensusHash([3u8; 20]);

        let index_block_header =
            StacksBlockHeader::make_index_block_hash(&consensus_hash, &block.block_hash());

        // store microblocks to staging
        for (i, mblock) in mblocks.iter().enumerate() {
            store_staging_microblock(
                &mut chainstate,
                &consensus_hash,
                &block.block_hash(),
                mblock,
            );
        }

        // store block to staging
        store_staging_block(
            &mut chainstate,
            &consensus_hash,
            &block,
            &parent_consensus_hash,
            1,
            2,
        );
        
        // store child block to staging
        store_staging_block(
            &mut chainstate,
            &child_consensus_hash,
            &child_block,
            &consensus_hash,
            1,
            2,
        );

        // accept it
        set_block_processed(&mut chainstate, &consensus_hash, &block.block_hash(), true);
        set_block_processed(&mut chainstate, &child_consensus_hash, &child_block.block_hash(), true);

        for i in 0..mblocks.len() {
            // set different parts of this stream as confirmed
            set_microblocks_processed(
                &mut chainstate,
                &child_consensus_hash,
                &child_block.block_hash(),
                &mblocks[i].block_hash()
            );

            // verify that we can stream everything
            let microblock_index_header =
                StacksBlockHeader::make_index_block_hash(&consensus_hash, &mblocks[i].block_hash());
            let mut stream =
                BlockStreamData::new_microblock_confirmed(&chainstate, microblock_index_header.clone()).unwrap();

            let mut confirmed_mblock_bytes = vec![];
            loop {
                let mut next_bytes =
                    stream_confirmed_microblocks_to_vec(&mut chainstate, &mut stream, 16).unwrap();
                if next_bytes.len() == 0 {
                    break;
                }
                test_debug!(
                    "Got {} more bytes from staging; add to {} total",
                    next_bytes.len(),
                    confirmed_mblock_bytes.len()
                );
                confirmed_mblock_bytes.append(&mut next_bytes);
            }

            // decode stream (should be length-prefixed)
            let mut confirmed_mblocks =
                Vec::<StacksMicroblock>::consensus_deserialize(&mut &confirmed_mblock_bytes[..])
                    .unwrap();

            confirmed_mblocks.reverse();

            assert_eq!(confirmed_mblocks.len(), mblocks[0..(i + 1)].len());
            for j in 0..(i + 1) {
                test_debug!("check {}", j);
                assert_eq!(confirmed_mblocks[j], mblocks[j])
            }
        }
    }

    #[test]
    fn stacks_db_get_blocks_inventory() {
        let mut chainstate =
            instantiate_chainstate(false, 0x80000000, "stacks_db_get_blocks_inventory");

        let mut blocks = vec![];
        let mut privks = vec![];
        let mut microblocks = vec![];
        let mut consensus_hashes = vec![];
        let mut parent_consensus_hashes = vec![];

        for i in 0..32 {
            test_debug!("Making block {}", i);
            let privk = StacksPrivateKey::new();
            let block = make_empty_coinbase_block(&privk);

            blocks.push(block);
            privks.push(privk);

            let bhh = ConsensusHash([((i + 1) as u8); 20]);
            consensus_hashes.push(bhh);

            let parent_bhh = ConsensusHash([(i as u8); 20]);
            parent_consensus_hashes.push(parent_bhh);
        }

        for i in 0..blocks.len() {
            test_debug!("Making microblock stream {}", i);
            // make a sample microblock stream for block i
            let mut mblocks = make_sample_microblock_stream(&privks[i], &blocks[i].block_hash());
            mblocks.truncate(3);

            if i + 1 < blocks.len() {
                blocks[i + 1].header.parent_block = blocks[i].block_hash();
                blocks[i + 1].header.parent_microblock = mblocks[2].block_hash();
                blocks[i + 1].header.parent_microblock_sequence = mblocks[2].header.sequence;
            }

            microblocks.push(mblocks);
        }

        let block_hashes: Vec<BlockHeaderHash> =
            blocks.iter().map(|ref b| b.block_hash()).collect();
        let header_hashes_all: Vec<(ConsensusHash, Option<BlockHeaderHash>)> = consensus_hashes
            .iter()
            .zip(block_hashes.iter())
            .map(|(ref burn, ref block)| ((*burn).clone(), Some((*block).clone())))
            .collect();

        // nothing is stored, so our inventory should be empty
        let block_inv_all = chainstate.get_blocks_inventory(&header_hashes_all).unwrap();

        assert_eq!(block_inv_all.bitlen as usize, block_hashes.len());
        for i in 0..blocks.len() {
            assert!(!block_inv_all.has_ith_block(i as u16));
            assert!(!block_inv_all.has_ith_microblock_stream(i as u16));
        }

        // store all microblocks to staging
        for (i, ((block, consensus_hash), mblocks)) in blocks
            .iter()
            .zip(&consensus_hashes)
            .zip(&microblocks)
            .enumerate()
        {
            test_debug!("Store microblock stream {} to staging", i);
            for mblock in mblocks.iter() {
                store_staging_microblock(
                    &mut chainstate,
                    consensus_hash,
                    &block.block_hash(),
                    mblock,
                );
            }
        }

        // no anchored blocks are stored, so our block inventory should _still_ be empty
        let block_inv_all = chainstate.get_blocks_inventory(&header_hashes_all).unwrap();

        assert_eq!(block_inv_all.bitlen as usize, block_hashes.len());
        for i in 0..blocks.len() {
            assert!(!block_inv_all.has_ith_block(i as u16));
            assert!(!block_inv_all.has_ith_microblock_stream(i as u16)); // because anchord blocks are missing, microblocks won't be reported either
        }

        // store blocks to staging
        for i in 0..blocks.len() {
            test_debug!("Store block {} to staging", i);
            assert!(StacksChainState::load_staging_block_data(
                &chainstate.db(),
                &chainstate.blocks_path,
                &consensus_hashes[i],
                &blocks[i].block_hash()
            )
            .unwrap()
            .is_none());

            store_staging_block(
                &mut chainstate,
                &consensus_hashes[i],
                &blocks[i],
                &parent_consensus_hashes[i],
                1,
                2,
            );
            assert_block_staging_not_processed(&mut chainstate, &consensus_hashes[i], &blocks[i]);

            // some anchored blocks are stored (to staging)
            let block_inv_all = chainstate.get_blocks_inventory(&header_hashes_all).unwrap();
            assert_eq!(block_inv_all.bitlen as usize, block_hashes.len());
            for j in 0..(i + 1) {
                assert!(
                    block_inv_all.has_ith_block(j as u16),
                    format!(
                        "Missing block {} from bitvec {}",
                        j,
                        to_hex(&block_inv_all.block_bitvec)
                    )
                );

                // microblocks not stored yet, so they should be marked absent
                assert!(
                    !block_inv_all.has_ith_microblock_stream(j as u16),
                    format!(
                        "Have microblock {} from bitvec {}",
                        j,
                        to_hex(&block_inv_all.microblocks_bitvec)
                    )
                );
            }
            for j in i + 1..blocks.len() {
                assert!(!block_inv_all.has_ith_block(j as u16));
                assert!(!block_inv_all.has_ith_microblock_stream(j as u16));
            }
        }

        // confirm blocks and microblocks
        for i in 0..blocks.len() {
            test_debug!("Confirm block {} and its microblock stream", i);
            set_block_processed(
                &mut chainstate,
                &consensus_hashes[i],
                &block_hashes[i],
                true,
            );

            // have block, but stream is still empty
            let block_inv_all = chainstate.get_blocks_inventory(&header_hashes_all).unwrap();
            assert!(!block_inv_all.has_ith_microblock_stream((i+1) as u16));

            if i < blocks.len() - 1 {
                for k in 0..3 {
                    set_microblocks_processed(
                        &mut chainstate,
                        &consensus_hashes[i+1],
                        &block_hashes[i+1],
                        &microblocks[i][k].block_hash()
                    );

                    let block_inv_all = chainstate.get_blocks_inventory(&header_hashes_all).unwrap();
                    test_debug!("Inv: {:?}", &block_inv_all);
                    for j in 0..blocks.len() {
                        // still have all the blocks
                        assert!(block_inv_all.has_ith_block(j as u16));

                        // all prior microblock streams remain present
                        test_debug!("Test microblock bit {} ({})", j, i);
                        if j == 0 {
                            assert!(!block_inv_all.has_ith_microblock_stream(j as u16));
                        } 
                        else if j <= i + 1 {
                            if k == 2 || j < i + 1 {
                                // all blocks prior to i+1 confirmed a microblock stream, except for
                                // the first.
                                // If k == 2, then block i+1 confirmed its stream fully.
                                assert!(block_inv_all.has_ith_microblock_stream(j as u16));
                            }
                            else {
                                // only some microblocks processed in stream (k != 2 && j == i + 1)
                                assert!(!block_inv_all.has_ith_microblock_stream(j as u16));
                            }
                        } else {
                            assert!(!block_inv_all.has_ith_microblock_stream(j as u16));
                        }
                    }
                }
            }
        }

        // mark blocks as empty.  Should also orphan its descendant microblock stream
        for i in 0..blocks.len() {
            test_debug!("Mark block {} as invalid", i);
            StacksChainState::free_block(
                &chainstate.blocks_path,
                &consensus_hashes[i],
                &blocks[i].block_hash(),
            );

            // some anchored blocks are stored (to staging)
            let block_inv_all = chainstate.get_blocks_inventory(&header_hashes_all).unwrap();
            test_debug!("Blocks inv: {:?}", &block_inv_all);

            assert_eq!(block_inv_all.bitlen as usize, block_hashes.len());
            for j in 1..(i + 1) {
                test_debug!("Test bit {} ({})", j, i);
                assert!(
                    !block_inv_all.has_ith_block(j as u16),
                    format!(
                        "Have orphaned block {} from bitvec {}",
                        j,
                        to_hex(&block_inv_all.block_bitvec)
                    )
                );
                assert!(
                    !block_inv_all.has_ith_microblock_stream(j as u16),
                    format!(
                        "Still have microblock {} from bitvec {}",
                        j,
                        to_hex(&block_inv_all.microblocks_bitvec)
                    )
                );
            }
            for j in (i + 1)..blocks.len() {
                assert!(block_inv_all.has_ith_block(j as u16));
                assert!(block_inv_all.has_ith_microblock_stream(j as u16));
            }
        }
    }

    #[test]
    fn test_get_parent_block_header() {
        let peer_config = TestPeerConfig::new("test_get_parent_block_header", 21313, 21314);
        let mut peer = TestPeer::new(peer_config);

        let chainstate_path = peer.chainstate_path.clone();

        let num_blocks = 10;
        let first_stacks_block_height = {
            let sn =
                SortitionDB::get_canonical_burn_chain_tip(&peer.sortdb.as_ref().unwrap().conn())
                    .unwrap();
            sn.block_height
        };

        let mut last_block_ch: Option<ConsensusHash> = None;
        let mut last_parent_opt: Option<StacksBlock> = None;
        for tenure_id in 0..num_blocks {
            let tip =
                SortitionDB::get_canonical_burn_chain_tip(&peer.sortdb.as_ref().unwrap().conn())
                    .unwrap();

            assert_eq!(
                tip.block_height,
                first_stacks_block_height + (tenure_id as u64)
            );

            let (burn_ops, stacks_block, microblocks) = peer.make_tenure(
                |ref mut miner,
                 ref mut sortdb,
                 ref mut chainstate,
                 vrf_proof,
                 ref parent_opt,
                 ref parent_microblock_header_opt| {
                    last_parent_opt = parent_opt.cloned();
                    let parent_tip = match parent_opt {
                        None => StacksChainState::get_genesis_header_info(chainstate.db())
                            .unwrap(),
                        Some(block) => {
                            let ic = sortdb.index_conn();
                            let snapshot =
                                SortitionDB::get_block_snapshot_for_winning_stacks_block(
                                    &ic,
                                    &tip.sortition_id,
                                    &block.block_hash(),
                                )
                                .unwrap()
                                .unwrap(); // succeeds because we don't fork
                            StacksChainState::get_anchored_block_header_info(
                                chainstate.db(),
                                &snapshot.consensus_hash,
                                &snapshot.winning_stacks_block_hash,
                            )
                            .unwrap()
                            .unwrap()
                        }
                    };

                    let mempool = MemPoolDB::open(false, 0x80000000, &chainstate_path).unwrap();
                    let coinbase_tx = make_coinbase(miner, tenure_id);

                    let anchored_block = StacksBlockBuilder::build_anchored_block(
                        chainstate,
                        &sortdb.index_conn(),
                        &mempool,
                        &parent_tip,
                        tip.total_burn,
                        vrf_proof,
                        Hash160([tenure_id as u8; 20]),
                        &coinbase_tx,
                        ExecutionCost::max_value(),
                    )
                    .unwrap();
                    (anchored_block.0, vec![])
                },
            );

            let (_, burn_header_hash, consensus_hash) = peer.next_burnchain_block(burn_ops.clone());

            peer.process_stacks_epoch_at_tip(&stacks_block, &microblocks);

            let blocks_path = peer.chainstate().blocks_path.clone();

            if tenure_id == 0 {
                let parent_header_opt = StacksChainState::load_parent_block_header(
                    &peer.sortdb.as_ref().unwrap().index_conn(),
                    &blocks_path,
                    &consensus_hash,
                    &stacks_block.block_hash(),
                );
                assert!(parent_header_opt.is_err());
            } else {
                let parent_header_opt = StacksChainState::load_parent_block_header(
                    &peer.sortdb.as_ref().unwrap().index_conn(),
                    &blocks_path,
                    &consensus_hash,
                    &stacks_block.block_hash(),
                )
                .unwrap();
                let (parent_header, parent_ch) = parent_header_opt.unwrap();

                assert_eq!(last_parent_opt.as_ref().unwrap().header, parent_header);
                assert_eq!(parent_ch, last_block_ch.clone().unwrap());
            }

            last_block_ch = Some(consensus_hash.clone());
        }
    }
    
    #[test]
    fn stacks_db_staging_microblocks_fork() {
        // multiple anchored blocks build off of a forked microblock stream
        let mut chainstate = instantiate_chainstate(
            false,
            0x80000000,
            "stacks_db_staging_microblocks_fork",
        );
        let privk = StacksPrivateKey::from_hex(
            "eb05c83546fdd2c79f10f5ad5434a90dd28f7e3acb7c092157aa1bc3656b012c01",
        )
        .unwrap();

        let block_1 = make_empty_coinbase_block(&privk);

        let mut mblocks_1 = make_sample_microblock_stream(&privk, &block_1.block_hash());
        mblocks_1.truncate(3);

        let mut mblocks_2 = make_sample_microblock_stream(&privk, &block_1.block_hash()); 
        mblocks_2.truncate(3);

        let mut block_2 = make_empty_coinbase_block(&privk);
        let mut block_3 = make_empty_coinbase_block(&privk);
        
        block_2.header.parent_block = block_1.block_hash();
        block_3.header.parent_block = block_1.block_hash();

        block_2.header.parent_microblock = mblocks_1[2].block_hash();
        block_2.header.parent_microblock_sequence = mblocks_2[2].header.sequence;

        block_3.header.parent_microblock = mblocks_2[2].block_hash();
        block_3.header.parent_microblock_sequence = mblocks_2[2].header.sequence;
        
        let consensus_hashes = vec![
            ConsensusHash([2u8; 20]),
            ConsensusHash([3u8; 20]),
            ConsensusHash([4u8; 20]),
        ];

        let parent_consensus_hash = ConsensusHash([1u8; 20]);

        // store both microblock forks to staging
        for mblock in mblocks_1.iter() {
            store_staging_microblock(
                &mut chainstate,
                &consensus_hashes[0],
                &block_1.block_hash(),
                mblock,
            );
        }
        
        for mblock in mblocks_2.iter() {
            store_staging_microblock(
                &mut chainstate,
                &consensus_hashes[0],
                &block_1.block_hash(),
                mblock,
            );
        }
        
        store_staging_block(
            &mut chainstate,
            &consensus_hashes[0],
            &block_1,
            &parent_consensus_hash,
            1,
            2,
        );
        
        store_staging_block(
            &mut chainstate,
            &consensus_hashes[1],
            &block_2,
            &consensus_hashes[0],
            1,
            2,
        );
        
        store_staging_block(
            &mut chainstate,
            &consensus_hashes[2],
            &block_3,
            &consensus_hashes[0],
            1,
            2,
        );
        
        set_block_processed(&mut chainstate, &consensus_hashes[0], &block_1.block_hash(), true);
        set_block_processed(&mut chainstate, &consensus_hashes[1], &block_2.block_hash(), true);
        set_block_processed(&mut chainstate, &consensus_hashes[2], &block_3.block_hash(), true);

        set_microblocks_processed(
            &mut chainstate,
            &consensus_hashes[1],
            &block_2.block_hash(),
            &mblocks_1[2].block_hash()
        );
        
        set_microblocks_processed(
            &mut chainstate,
            &consensus_hashes[2],
            &block_3.block_hash(),
            &mblocks_2[2].block_hash()
        );

        // both streams should be present
        assert_eq!(
            StacksChainState::load_microblock_stream_fork(
                &chainstate.db(),
                &consensus_hashes[0],
                &block_1.block_hash(),
                &mblocks_1.last().as_ref().unwrap().block_hash(),
            )
            .unwrap()
            .unwrap(),
            mblocks_1
        );
        
        assert_eq!(
            StacksChainState::load_microblock_stream_fork(
                &chainstate.db(),
                &consensus_hashes[0],
                &block_1.block_hash(),
                &mblocks_2.last().as_ref().unwrap().block_hash(),
            )
            .unwrap()
            .unwrap(),
            mblocks_2
        );

        // loading a descendant stream should fail to load any microblocks, since the fork is at
        // seq 0
        assert_eq!(
            StacksChainState::load_descendant_staging_microblock_stream(
                &chainstate.db(),
                &StacksBlockHeader::make_index_block_hash(&consensus_hashes[0], &block_1.block_hash()),
                0,
                u16::MAX
            ).unwrap().unwrap(),
            vec![]
        );
    }
    
    #[test]
    fn stacks_db_staging_microblocks_multiple_forks() {
        // multiple anchored blocks build off of a microblock stream that gets forked multiple
        // times
        let mut chainstate = instantiate_chainstate(
            false,
            0x80000000,
            "stacks_db_staging_microblocks_fork",
        );
        let privk = StacksPrivateKey::from_hex(
            "eb05c83546fdd2c79f10f5ad5434a90dd28f7e3acb7c092157aa1bc3656b012c01",
        )
        .unwrap();

        let block_1 = make_empty_coinbase_block(&privk);
        let mut blocks = vec![];

        let mut mblocks = make_sample_microblock_stream(&privk, &block_1.block_hash());
        mblocks.truncate(5);

        let mut mblocks_branches = vec![];
        let mut consensus_hashes = vec![
            ConsensusHash([2u8; 20])
        ];

        for i in 1..4 {
            let mut mblocks_branch = make_sample_microblock_stream_fork(&privk, &mblocks[i].block_hash(), mblocks[i].header.sequence + 1);
            mblocks_branch.truncate(3);
        
            let mut block = make_empty_coinbase_block(&privk);
            block.header.parent_block = block_1.block_hash();
            block.header.parent_microblock = mblocks_branch[2].block_hash();
            block.header.parent_microblock_sequence = mblocks_branch[2].header.sequence;
            
            mblocks_branches.push(mblocks_branch);
            blocks.push(block);
            consensus_hashes.push(ConsensusHash([(i + 2) as u8; 20]));
        }

        let parent_consensus_hash = ConsensusHash([1u8; 20]);

        // store everything
        store_staging_block(
            &mut chainstate,
            &consensus_hashes[0],
            &block_1,
            &parent_consensus_hash,
            1,
            2,
        );
        
        for (i, block) in blocks.iter().enumerate() {
            store_staging_block(
                &mut chainstate,
                &consensus_hashes[i+1],
                &block,
                &consensus_hashes[0],
                1,
                2
            );
        }

        // store both microblock forks to staging
        for mblock in mblocks.iter() {
            store_staging_microblock(
                &mut chainstate,
                &consensus_hashes[0],
                &block_1.block_hash(),
                mblock,
            );
        }

        for mblock_branch in mblocks_branches.iter() {
            for mblock in mblock_branch {
                store_staging_microblock(
                    &mut chainstate,
                    &consensus_hashes[0],
                    &block_1.block_hash(),
                    mblock
                );
            }
        }
        
        set_block_processed(&mut chainstate, &consensus_hashes[0], &block_1.block_hash(), true);
        for (i, block) in blocks.iter().enumerate() {
            set_block_processed(&mut chainstate, &consensus_hashes[i+1], &block.block_hash(), true);
        }

        for (i, mblock_branch) in mblocks_branches.iter().enumerate() {
            set_microblocks_processed(
                &mut chainstate,
                &consensus_hashes[i+1],
                &blocks[i].block_hash(),
                &mblock_branch[2].block_hash()
            );
        }

        // all streams should be present
        assert_eq!(
            StacksChainState::load_microblock_stream_fork(
                &chainstate.db(),
                &consensus_hashes[0],
                &block_1.block_hash(),
                &mblocks.last().as_ref().unwrap().block_hash(),
            )
            .unwrap()
            .unwrap(),
            mblocks
        );

        for (i, mblock_branch) in mblocks_branches.iter().enumerate() {
            let mut expected_mblocks = vec![];
            for j in 0..((mblock_branch[0].header.sequence) as usize) {
                expected_mblocks.push(mblocks[j].clone());
            }
            expected_mblocks.append(&mut mblock_branch.clone());

            assert_eq!(
                StacksChainState::load_microblock_stream_fork(
                    &chainstate.db(),
                    &consensus_hashes[0],
                    &block_1.block_hash(),
                    &mblock_branch.last().as_ref().unwrap().block_hash()
                )
                .unwrap()
                .unwrap(),
                expected_mblocks
            );
        }

        // loading a descendant stream should fail to load any microblocks, since the fork is at
        // seq 1
        assert_eq!(
            StacksChainState::load_descendant_staging_microblock_stream(
                &chainstate.db(),
                &StacksBlockHeader::make_index_block_hash(&consensus_hashes[0], &block_1.block_hash()),
                0,
                u16::MAX
            ).unwrap().unwrap(),
            mblocks[0..2].to_vec()
        );
    }

    // TODO: test multiple anchored blocks confirming the same microblock stream (in the same
    // place, and different places, with/without orphans)
    // TODO: process_next_staging_block
    // TODO: test resource limits -- shouldn't be able to load microblock streams that are too big
}<|MERGE_RESOLUTION|>--- conflicted
+++ resolved
@@ -3739,22 +3739,10 @@
         let next_block_height = block.header.total_work.work;
 
         // find matured miner rewards, so we can grant them within the Clarity DB tx.
-<<<<<<< HEAD
         let latest_matured_miners = StacksChainState::get_scheduled_block_rewards(
             chainstate_tx.deref_mut(),
             &parent_chain_tip
         )?;
-=======
-        let (matured_rewards, matured_rewards_info) =
-            match StacksChainState::find_mature_miner_rewards(
-                &mut chainstate_tx.headers_tx,
-                parent_chain_tip,
-                Some(chainstate_tx.miner_payment_cache),
-            )? {
-                Some((rewards, rewards_info)) => (rewards, Some(rewards_info)),
-                None => (vec![], None),
-            };
->>>>>>> e29668cd
 
         let (
             scheduled_miner_reward,
@@ -3762,6 +3750,8 @@
             microblock_execution_cost,
             block_execution_cost,
             total_liquid_ustx,
+            matured_rewards,
+            matured_rewards_info
         ) = {
             let (parent_consensus_hash, parent_block_hash) = if block.is_first_mined() {
                 // has to be the sentinal hashes if this block has no parent
@@ -3912,26 +3902,29 @@
                 .expect("BUG: microblock cost + block cost < block cost");
 
             // grant matured miner rewards
-<<<<<<< HEAD
             let new_liquid_miner_ustx =
-                if let Some((miner_reward, user_rewards)) = matured_miner_rewards_opt {
+                if let Some((ref miner_reward, ref user_rewards, _)) = matured_miner_rewards_opt.as_ref() {
                     // grant in order by miner, then users
                     StacksChainState::process_matured_miner_rewards(
                         &mut clarity_tx,
-                        &miner_reward,
-                        &user_rewards,
+                        miner_reward,
+                        user_rewards,
                     )?
                 } else {
                     0
                 };
-=======
-            let new_liquid_miner_ustx = if matured_rewards.len() > 0 {
-                // grant in order by miner, then users
-                StacksChainState::process_matured_miner_rewards(&mut clarity_tx, &matured_rewards)?
-            } else {
-                0
-            };
->>>>>>> e29668cd
+
+            // obtain reward info for receipt
+            let (matured_rewards, matured_rewards_info) = 
+                if let Some((miner_reward, mut user_rewards, reward_ptr)) = matured_miner_rewards_opt {
+                    let mut ret = vec![];
+                    ret.push(miner_reward);
+                    ret.append(&mut user_rewards);
+                    (ret, Some(reward_ptr))
+                }
+                else {
+                    (vec![], None)
+                };
 
             // total burns
             let total_burnt = block_burns
@@ -4009,6 +4002,8 @@
                 microblock_cost,
                 block_cost,
                 total_liquid_ustx,
+                matured_rewards,
+                matured_rewards_info
             )
         };
 
