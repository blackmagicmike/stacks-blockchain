// Copyright (C) 2013-2020 Blocstack PBC, a public benefit corporation
// Copyright (C) 2020 Stacks Open Internet Foundation
//
// This program is free software: you can redistribute it and/or modify
// it under the terms of the GNU General Public License as published by
// the Free Software Foundation, either version 3 of the License, or
// (at your option) any later version.
//
// This program is distributed in the hope that it will be useful,
// but WITHOUT ANY WARRANTY; without even the implied warranty of
// MERCHANTABILITY or FITNESS FOR A PARTICULAR PURPOSE.  See the
// GNU General Public License for more details.
//
// You should have received a copy of the GNU General Public License
// along with this program.  If not, see <http://www.gnu.org/licenses/>.

<<<<<<< HEAD
use std::collections::{HashSet, VecDeque};
=======
use std::collections::{HashMap, VecDeque};
>>>>>>> 57953c0a
use std::convert::{TryFrom, TryInto};
use std::sync::mpsc::SyncSender;
use std::time::Duration;

use burnchains::{
    db::{BurnchainBlockData, BurnchainDB},
    Address, Burnchain, BurnchainBlockHeader, BurnchainHeaderHash, Error as BurnchainError, Txid,
};
use chainstate::burn::{
    db::sortdb::{PoxId, SortitionDB, SortitionId},
    operations::leader_block_commit::RewardSetInfo,
    operations::BlockstackOperationType,
    BlockHeaderHash, BlockSnapshot, ConsensusHash,
};
use chainstate::stacks::{
<<<<<<< HEAD
    boot::{boot_code_id, STACKS_BOOT_CODE_CONTRACT_ADDRESS},
    db::{ClarityTx, StacksChainState, StacksHeaderInfo},
    events::StacksTransactionEvent,
=======
    boot::STACKS_BOOT_CODE_CONTRACT_ADDRESS_STR,
    db::{
        accounts::MinerReward, ChainStateBootData, ClarityTx, MinerRewardInfo, StacksChainState,
        StacksHeaderInfo,
    },
>>>>>>> 57953c0a
    events::StacksTransactionReceipt,
    Error as ChainstateError, StacksAddress, StacksBlock, StacksBlockHeader, StacksBlockId,
    TransactionPayload,
};
use monitoring::increment_stx_blocks_processed_counter;
use net::atlas::{AtlasConfig, AttachmentInstance};
use util::db::Error as DBError;
use vm::{
    costs::ExecutionCost,
    types::{PrincipalData, QualifiedContractIdentifier},
    Value,
};

pub mod comm;
use chainstate::stacks::index::MarfTrieId;

#[cfg(test)]
pub mod tests;

pub use self::comm::CoordinatorCommunication;

use chainstate::coordinator::comm::{
    ArcCounterCoordinatorNotices, CoordinatorEvents, CoordinatorNotices, CoordinatorReceivers,
};

/// The 3 different states for the current
///  reward cycle's relationship to its PoX anchor
#[derive(Debug, PartialEq)]
pub enum PoxAnchorBlockStatus {
    SelectedAndKnown(BlockHeaderHash, Vec<StacksAddress>),
    SelectedAndUnknown(BlockHeaderHash),
    NotSelected,
}

#[derive(Debug, PartialEq)]
pub struct RewardCycleInfo {
    pub anchor_status: PoxAnchorBlockStatus,
}

impl RewardCycleInfo {
    pub fn selected_anchor_block(&self) -> Option<&BlockHeaderHash> {
        use self::PoxAnchorBlockStatus::*;
        match self.anchor_status {
            SelectedAndUnknown(ref block) | SelectedAndKnown(ref block, _) => Some(block),
            NotSelected => None,
        }
    }
    pub fn is_reward_info_known(&self) -> bool {
        use self::PoxAnchorBlockStatus::*;
        match self.anchor_status {
            SelectedAndUnknown(_) => false,
            SelectedAndKnown(_, _) | NotSelected => true,
        }
    }
    pub fn known_selected_anchor_block(&self) -> Option<&Vec<StacksAddress>> {
        use self::PoxAnchorBlockStatus::*;
        match self.anchor_status {
            SelectedAndUnknown(_) => None,
            SelectedAndKnown(_, ref reward_set) => Some(reward_set),
            NotSelected => None,
        }
    }
    pub fn known_selected_anchor_block_owned(self) -> Option<Vec<StacksAddress>> {
        use self::PoxAnchorBlockStatus::*;
        match self.anchor_status {
            SelectedAndUnknown(_) => None,
            SelectedAndKnown(_, reward_set) => Some(reward_set),
            NotSelected => None,
        }
    }
}

pub trait BlockEventDispatcher {
    fn announce_block(
        &self,
        block: StacksBlock,
        metadata: StacksHeaderInfo,
        receipts: Vec<StacksTransactionReceipt>,
        parent: &StacksBlockId,
        winner_txid: Txid,
        matured_rewards: Vec<MinerReward>,
        matured_rewards_info: Option<MinerRewardInfo>,
    );

    /// called whenever a burn block is about to be
    ///  processed for sortition. note, in the event
    ///  of PoX forks, this will be called _multiple_
    ///  times for the same burnchain header hash.
    fn announce_burn_block(
        &self,
        burn_block: &BurnchainHeaderHash,
        burn_block_height: u64,
        rewards: Vec<(StacksAddress, u64)>,
        burns: u64,
    );

    fn dispatch_boot_receipts(&mut self, receipts: Vec<StacksTransactionReceipt>);
}

pub struct ChainsCoordinator<
    'a,
    T: BlockEventDispatcher,
    N: CoordinatorNotices,
    R: RewardSetProvider,
> {
    canonical_sortition_tip: Option<SortitionId>,
    canonical_chain_tip: Option<StacksBlockId>,
    canonical_pox_id: Option<PoxId>,
    burnchain_blocks_db: BurnchainDB,
    chain_state_db: StacksChainState,
    sortition_db: SortitionDB,
    burnchain: Burnchain,
    attachments_tx: SyncSender<HashSet<AttachmentInstance>>,
    dispatcher: Option<&'a T>,
    reward_set_provider: R,
    notifier: N,
    atlas_config: AtlasConfig,
}

#[derive(Debug)]
pub enum Error {
    BurnchainBlockAlreadyProcessed,
    BurnchainError(BurnchainError),
    ChainstateError(ChainstateError),
    NonContiguousBurnchainBlock(BurnchainError),
    NoSortitions,
    FailedToProcessSortition(BurnchainError),
    DBError(DBError),
    NotPrepareEndBlock,
}

impl From<BurnchainError> for Error {
    fn from(o: BurnchainError) -> Error {
        Error::BurnchainError(o)
    }
}

impl From<ChainstateError> for Error {
    fn from(o: ChainstateError) -> Error {
        Error::ChainstateError(o)
    }
}

impl From<DBError> for Error {
    fn from(o: DBError) -> Error {
        Error::DBError(o)
    }
}

pub trait RewardSetProvider {
    fn get_reward_set(
        &self,
        current_burn_height: u64,
        chainstate: &mut StacksChainState,
        burnchain: &Burnchain,
        sortdb: &SortitionDB,
        block_id: &StacksBlockId,
    ) -> Result<Vec<StacksAddress>, Error>;
}

pub struct OnChainRewardSetProvider();

impl RewardSetProvider for OnChainRewardSetProvider {
    fn get_reward_set(
        &self,
        current_burn_height: u64,
        chainstate: &mut StacksChainState,
        burnchain: &Burnchain,
        sortdb: &SortitionDB,
        block_id: &StacksBlockId,
    ) -> Result<Vec<StacksAddress>, Error> {
        let registered_addrs =
            chainstate.get_reward_addresses(burnchain, sortdb, current_burn_height, block_id)?;

        let liquid_ustx = StacksChainState::get_stacks_block_header_info_by_index_block_hash(
            chainstate.headers_db(),
            block_id,
        )?
        .expect("CORRUPTION: Failed to look up block header info for PoX anchor block")
        .total_liquid_ustx;

        let (threshold, participation) = StacksChainState::get_reward_threshold_and_participation(
            &burnchain.pox_constants,
            &registered_addrs,
            liquid_ustx,
        );

        if !burnchain
            .pox_constants
            .enough_participation(participation, liquid_ustx)
        {
            info!("PoX reward cycle did not have enough participation. Defaulting to burn. participation={}, liquid_ustx={}, burn_height={}",
                  participation, liquid_ustx, current_burn_height);
            return Ok(vec![]);
        }

        Ok(StacksChainState::make_reward_set(
            threshold,
            registered_addrs,
        ))
    }
}

impl<'a, T: BlockEventDispatcher>
    ChainsCoordinator<'a, T, ArcCounterCoordinatorNotices, OnChainRewardSetProvider>
{
    pub fn run(
        chain_state_db: StacksChainState,
        burnchain: Burnchain,
<<<<<<< HEAD
        stacks_mainnet: bool,
        stacks_chain_id: u32,
        initial_balances: Option<Vec<(PrincipalData, u64)>>,
        block_limit: ExecutionCost,
        attachments_tx: SyncSender<HashSet<AttachmentInstance>>,
=======
>>>>>>> 57953c0a
        dispatcher: &mut T,
        comms: CoordinatorReceivers,
    ) where
        T: BlockEventDispatcher,
    {
        let stacks_blocks_processed = comms.stacks_blocks_processed.clone();
        let sortitions_processed = comms.sortitions_processed.clone();

        let sortition_db = SortitionDB::open(&burnchain.get_db_path(), true).unwrap();
        let burnchain_blocks_db =
            BurnchainDB::open(&burnchain.get_burnchaindb_path(), false).unwrap();

        let canonical_sortition_tip =
            SortitionDB::get_canonical_sortition_tip(sortition_db.conn()).unwrap();

        let arc_notices = ArcCounterCoordinatorNotices {
            stacks_blocks_processed,
            sortitions_processed,
        };

        let mut inst = ChainsCoordinator {
            canonical_chain_tip: None,
            canonical_sortition_tip: Some(canonical_sortition_tip),
            canonical_pox_id: None,
            burnchain_blocks_db,
            chain_state_db,
            sortition_db,
            burnchain,
            attachments_tx,
            dispatcher: Some(dispatcher),
            notifier: arc_notices,
            reward_set_provider: OnChainRewardSetProvider(),
            atlas_config: AtlasConfig::default(),
        };

        loop {
            // timeout so that we handle Ctrl-C a little gracefully
            match comms.wait_on() {
                CoordinatorEvents::NEW_STACKS_BLOCK => {
                    debug!("Received new stacks block notice");
                    if let Err(e) = inst.handle_new_stacks_block() {
                        warn!("Error processing new stacks block: {:?}", e);
                    }
                }
                CoordinatorEvents::NEW_BURN_BLOCK => {
                    debug!("Received new burn block notice");
                    if let Err(e) = inst.handle_new_burnchain_block() {
                        warn!("Error processing new burn block: {:?}", e);
                    }
                }
                CoordinatorEvents::STOP => {
                    debug!("Received stop notice");
                    return;
                }
                CoordinatorEvents::TIMEOUT => {}
            }
        }
    }
}

impl<'a, T: BlockEventDispatcher, U: RewardSetProvider> ChainsCoordinator<'a, T, (), U> {
    #[cfg(test)]
    pub fn test_new(
        burnchain: &Burnchain,
        path: &str,
        reward_set_provider: U,
        attachments_tx: SyncSender<HashSet<AttachmentInstance>>,
    ) -> ChainsCoordinator<'a, T, (), U> {
        let burnchain = burnchain.clone();

        let mut boot_data = ChainStateBootData::new(&burnchain, vec![], None);

        let sortition_db = SortitionDB::open(&burnchain.get_db_path(), true).unwrap();
        let burnchain_blocks_db =
            BurnchainDB::open(&burnchain.get_burnchaindb_path(), false).unwrap();
        let (chain_state_db, _) = StacksChainState::open_and_exec(
            false,
            0x80000000,
            &format!("{}/chainstate/", path),
            Some(&mut boot_data),
            ExecutionCost::max_value(),
        )
        .unwrap();
        let canonical_sortition_tip =
            SortitionDB::get_canonical_sortition_tip(sortition_db.conn()).unwrap();

        ChainsCoordinator {
            canonical_chain_tip: None,
            canonical_sortition_tip: Some(canonical_sortition_tip),
            canonical_pox_id: None,
            burnchain_blocks_db,
            chain_state_db,
            sortition_db,
            burnchain,
            dispatcher: None,
            reward_set_provider,
            notifier: (),
            attachments_tx,
            atlas_config: AtlasConfig::default(),
        }
    }
}

pub fn get_next_recipients<U: RewardSetProvider>(
    sortition_tip: &BlockSnapshot,
    chain_state: &mut StacksChainState,
    sort_db: &mut SortitionDB,
    burnchain: &Burnchain,
    provider: &U,
) -> Result<Option<RewardSetInfo>, Error> {
    let reward_cycle_info = get_reward_cycle_info(
        sortition_tip.block_height + 1,
        &sortition_tip.burn_header_hash,
        &sortition_tip.sortition_id,
        burnchain,
        chain_state,
        sort_db,
        provider,
    )?;
    sort_db
        .get_next_block_recipients(
            sortition_tip,
            reward_cycle_info.as_ref(),
            burnchain.pox_constants.sunset_end,
        )
        .map_err(|e| Error::from(e))
}

/// returns None if this burnchain block is _not_ the start of a reward cycle
///         otherwise, returns the required reward cycle info for this burnchain block
///                     in our current sortition view:
///           * PoX anchor block
///           * Was PoX anchor block known?
pub fn get_reward_cycle_info<U: RewardSetProvider>(
    burn_height: u64,
    parent_bhh: &BurnchainHeaderHash,
    sortition_tip: &SortitionId,
    burnchain: &Burnchain,
    chain_state: &mut StacksChainState,
    sort_db: &SortitionDB,
    provider: &U,
) -> Result<Option<RewardCycleInfo>, Error> {
    if burnchain.is_reward_cycle_start(burn_height) {
        if burn_height >= burnchain.pox_constants.sunset_end {
            return Ok(Some(RewardCycleInfo {
                anchor_status: PoxAnchorBlockStatus::NotSelected,
            }));
        }

        info!("Beginning reward cycle. block_height={}", burn_height);
        let reward_cycle_info = {
            let ic = sort_db.index_handle(sortition_tip);
            ic.get_chosen_pox_anchor(&parent_bhh, &burnchain.pox_constants)
        }?;
        if let Some((consensus_hash, stacks_block_hash)) = reward_cycle_info {
            info!("Anchor block selected: {}", stacks_block_hash);
            let anchor_block_known = StacksChainState::is_stacks_block_processed(
                &chain_state.headers_db(),
                &consensus_hash,
                &stacks_block_hash,
            )?;
            let anchor_status = if anchor_block_known {
                let block_id =
                    StacksBlockHeader::make_index_block_hash(&consensus_hash, &stacks_block_hash);
                let reward_set = provider.get_reward_set(
                    burn_height,
                    chain_state,
                    burnchain,
                    sort_db,
                    &block_id,
                )?;
                PoxAnchorBlockStatus::SelectedAndKnown(stacks_block_hash, reward_set)
            } else {
                PoxAnchorBlockStatus::SelectedAndUnknown(stacks_block_hash)
            };
            Ok(Some(RewardCycleInfo { anchor_status }))
        } else {
            Ok(Some(RewardCycleInfo {
                anchor_status: PoxAnchorBlockStatus::NotSelected,
            }))
        }
    } else {
        Ok(None)
    }
}

fn dispatcher_announce_burn_ops<T: BlockEventDispatcher>(
    dispatcher: &T,
    burn_header: &BurnchainBlockHeader,
    ops: &[BlockstackOperationType],
) {
    let mut reward_recipients: HashMap<_, u64> = HashMap::new();
    let mut burn_amt = 0;
    for op in ops.iter() {
        if let BlockstackOperationType::LeaderBlockCommit(commit) = op {
            let amt_per_address = commit.burn_fee / (commit.commit_outs.len() as u64);
            for addr in commit.commit_outs.iter() {
                if addr.is_burn() {
                    burn_amt += amt_per_address;
                } else {
                    if let Some(prior_amt) = reward_recipients.get_mut(addr) {
                        *prior_amt += amt_per_address;
                    } else {
                        reward_recipients.insert(addr.clone(), amt_per_address);
                    }
                }
            }
        }
    }
    let reward_recipients_vec = reward_recipients.into_iter().collect();
    dispatcher.announce_burn_block(
        &burn_header.block_hash,
        burn_header.block_height,
        reward_recipients_vec,
        burn_amt,
    );
}

impl<'a, T: BlockEventDispatcher, N: CoordinatorNotices, U: RewardSetProvider>
    ChainsCoordinator<'a, T, N, U>
{
    pub fn handle_new_stacks_block(&mut self) -> Result<(), Error> {
        if let Some(pox_anchor) = self.process_ready_blocks()? {
            self.process_new_pox_anchor(pox_anchor)
        } else {
            Ok(())
        }
    }

    pub fn handle_new_burnchain_block(&mut self) -> Result<(), Error> {
        // Retrieve canonical burnchain chain tip from the BurnchainBlocksDB
        let canonical_burnchain_tip = self.burnchain_blocks_db.get_canonical_chain_tip()?;

        // Retrieve canonical pox id (<=> reward cycle id)
        let mut canonical_sortition_tip = self
            .canonical_sortition_tip
            .clone()
            .expect("FAIL: no canonical sortition tip");

        // Retrieve all the direct ancestors of this block with an unprocessed sortition
        let mut cursor = canonical_burnchain_tip.block_hash.clone();
        let mut sortitions_to_process = VecDeque::new();

        // We halt the ancestry research as soon as we find a processed parent
        while !(self
            .sortition_db
            .is_sortition_processed(&cursor, &canonical_sortition_tip)?)
        {
            let current_block = self
                .burnchain_blocks_db
                .get_burnchain_block(&cursor)
                .map_err(|e| {
                    warn!(
                        "ChainsCoordinator: could not retrieve  block burnhash={}",
                        &cursor
                    );
                    Error::NonContiguousBurnchainBlock(e)
                })?;

            let parent = current_block.header.parent_block_hash.clone();
            sortitions_to_process.push_front(current_block);
            cursor = parent;
        }

        for unprocessed_block in sortitions_to_process.drain(..) {
            let BurnchainBlockData { header, ops } = unprocessed_block;

            if let Some(dispatcher) = self.dispatcher {
                dispatcher_announce_burn_ops(dispatcher, &header, &ops);
            }

            let sortition_tip_snapshot = SortitionDB::get_block_snapshot(
                self.sortition_db.conn(),
                &canonical_sortition_tip,
            )?
            .expect("BUG: no data for sortition");

            // at this point, we need to figure out if the sortition we are
            //  about to process is the first block in reward cycle.
            let reward_cycle_info = self.get_reward_cycle_info(&header)?;
            let next_snapshot = self
                .sortition_db
                .evaluate_sortition(
                    &header,
                    ops,
                    &self.burnchain,
                    &canonical_sortition_tip,
                    reward_cycle_info,
                )
                .map_err(|e| {
                    error!("ChainsCoordinator: unable to evaluate sortition {:?}", e);
                    Error::FailedToProcessSortition(e)
                })?
                .0;

            let sortition_id = next_snapshot.sortition_id;

            self.notifier.notify_sortition_processed();

            debug!(
                "Sortition processed: {} (tip {} height {})",
                &sortition_id, &next_snapshot.burn_header_hash, next_snapshot.block_height
            );

            if sortition_tip_snapshot.block_height < header.block_height {
                // bump canonical sortition...
                self.canonical_sortition_tip = Some(sortition_id.clone());
                canonical_sortition_tip = sortition_id;
            }

            if let Some(pox_anchor) = self.process_ready_blocks()? {
                return self.process_new_pox_anchor(pox_anchor);
            }
        }

        Ok(())
    }

    /// returns None if this burnchain block is _not_ the start of a reward cycle
    ///         otherwise, returns the required reward cycle info for this burnchain block
    ///                     in our current sortition view:
    ///           * PoX anchor block
    ///           * Was PoX anchor block known?
    pub fn get_reward_cycle_info(
        &mut self,
        burn_header: &BurnchainBlockHeader,
    ) -> Result<Option<RewardCycleInfo>, Error> {
        let sortition_tip = self
            .canonical_sortition_tip
            .as_ref()
            .expect("FATAL: Processing anchor block, but no known sortition tip");
        get_reward_cycle_info(
            burn_header.block_height,
            &burn_header.parent_block_hash,
            sortition_tip,
            &self.burnchain,
            &mut self.chain_state_db,
            &self.sortition_db,
            &self.reward_set_provider,
        )
    }

    ///
    /// Process any ready staging blocks until there are either:
    ///   * there are no more to process
    ///   * a PoX anchor block is processed which invalidates the current PoX fork
    ///
    /// Returns Some(StacksBlockId) if such an anchor block is discovered,
    ///   otherwise returns None
    ///
    fn process_ready_blocks(&mut self) -> Result<Option<BlockHeaderHash>, Error> {
        let canonical_sortition_tip = self.canonical_sortition_tip.as_ref().expect(
            "FAIL: processing a new Stacks block, but don't have a canonical sortition tip",
        );

        let sortdb_handle = self.sortition_db.tx_handle_begin(canonical_sortition_tip)?;
        let mut processed_blocks = self.chain_state_db.process_blocks(sortdb_handle, 1)?;

        while let Some(block_result) = processed_blocks.pop() {
            if let (Some(block_receipt), _) = block_result {
                // only bump the coordinator's state if the processed block
                //   is in our sortition fork
                //  TODO: we should update the staging block logic to prevent
                //    blocks like these from getting processed at all.
                let in_sortition_set = self.sortition_db.is_stacks_block_in_sortition_set(
                    canonical_sortition_tip,
                    &block_receipt.header.anchored_header.block_hash(),
                )?;
                if in_sortition_set {
                    let new_canonical_block_snapshot = SortitionDB::get_block_snapshot(
                        self.sortition_db.conn(),
                        canonical_sortition_tip,
                    )?
                    .expect(&format!(
                        "FAIL: could not find data for the canonical sortition {}",
                        canonical_sortition_tip
                    ));
                    let new_canonical_stacks_block =
                        new_canonical_block_snapshot.get_canonical_stacks_block_id();
                    self.canonical_chain_tip = Some(new_canonical_stacks_block);
                    debug!("Bump blocks processed");
                    self.notifier.notify_stacks_block_processed();
                    increment_stx_blocks_processed_counter();
                    let block_hash = block_receipt.header.anchored_header.block_hash();

                    let mut attachments_instances = HashSet::new();
                    for receipt in block_receipt.tx_receipts.iter() {
                        if let TransactionPayload::ContractCall(ref contract_call) =
                            receipt.transaction.payload
                        {
                            let contract_id = contract_call.to_clarity_contract_id();
                            if self.atlas_config.contracts.contains(&contract_id) {
                                for event in receipt.events.iter() {
                                    if let StacksTransactionEvent::SmartContractEvent(
                                        ref event_data,
                                    ) = event
                                    {
                                        let res = AttachmentInstance::try_new_from_value(
                                            &event_data.value,
                                            &contract_id,
                                            &block_receipt.header.consensus_hash,
                                            block_receipt.header.anchored_header.block_hash(),
                                            block_receipt.header.block_height,
                                        );
                                        if let Ok(attachment_instance) = res {
                                            attachments_instances.insert(attachment_instance);
                                        }
                                    }
                                }
                            }
                        }
                    }
                    if !attachments_instances.is_empty() {
                        match self.attachments_tx.send(attachments_instances) {
                            Ok(_) => {}
                            Err(e) => {
                                error!("Error dispatching attachments {}", e);
                                panic!();
                            }
                        };
                    }

                    if let Some(dispatcher) = self.dispatcher {
                        let metadata = &block_receipt.header;
                        let winner_txid = SortitionDB::get_block_snapshot_for_winning_stacks_block(
                            &self.sortition_db.index_conn(),
                            canonical_sortition_tip,
                            &block_hash,
                        )
                        .expect("FAIL: could not find block snapshot for winning block hash")
                        .expect("FAIL: could not find block snapshot for winning block hash")
                        .winning_block_txid;

                        let block: StacksBlock = {
                            let block_path = StacksChainState::get_block_path(
                                &self.chain_state_db.blocks_path,
                                &metadata.consensus_hash,
                                &block_hash,
                            )
                            .unwrap();
                            StacksChainState::consensus_load(&block_path).unwrap()
                        };
                        let stacks_block =
                            StacksBlockId::new(&metadata.consensus_hash, &block_hash);
                        let parent = self
                            .chain_state_db
                            .get_parent(&stacks_block)
                            .expect("BUG: failed to get parent for processed block");
                        dispatcher.announce_block(
                            block,
                            block_receipt.header,
                            block_receipt.tx_receipts,
                            &parent,
                            winner_txid,
                            block_receipt.matured_rewards,
                            block_receipt.matured_rewards_info,
                        );
                    }

                    // if, just after processing the block, we _know_ that this block is a pox anchor, that means
                    //   that sortitions have already begun processing that didn't know about this pox anchor.
                    //   we need to trigger an unwind
                    if let Some(pox_anchor) = self
                        .sortition_db
                        .is_stacks_block_pox_anchor(&block_hash, canonical_sortition_tip)?
                    {
                        info!("Discovered an old anchor block: {}", &pox_anchor);
                        return Ok(Some(pox_anchor));
                    }
                }
            }
            // TODO: do something with a poison result

            let sortdb_handle = self.sortition_db.tx_handle_begin(canonical_sortition_tip)?;
            processed_blocks = self.chain_state_db.process_blocks(sortdb_handle, 1)?;
        }

        Ok(None)
    }

    fn process_new_pox_anchor(&mut self, block_id: BlockHeaderHash) -> Result<(), Error> {
        // get the last sortition in the prepare phase that chose this anchor block
        //   that sortition is now the current canonical sortition,
        //   and now that we have process the anchor block for the corresponding reward phase,
        //   update the canonical pox bitvector.
        let sortition_id = self.canonical_sortition_tip.as_ref().expect(
            "FAIL: processing a new anchor block, but don't have a canonical sortition tip",
        );

        let mut prep_end = self
            .sortition_db
            .get_prepare_end_for(sortition_id, &block_id)?
            .expect(&format!(
                "FAIL: expected to get a sortition for a chosen anchor block {}, but not found.",
                &block_id
            ));

        // was this block a pox anchor for an even earlier reward cycle?
        while let Some(older_prep_end) = self
            .sortition_db
            .get_prepare_end_for(&prep_end.sortition_id, &block_id)?
        {
            prep_end = older_prep_end;
        }

        info!(
            "Reprocessing with anchor block information, starting at block height: {}",
            prep_end.block_height
        );
        let mut pox_id = self.sortition_db.get_pox_id(sortition_id)?;
        pox_id.extend_with_present_block();

        // invalidate all the sortitions > canonical_sortition_tip, in the same burnchain fork
        self.sortition_db
            .invalidate_descendants_of(&prep_end.burn_header_hash)?;

        // roll back to the state as of prep_end
        self.canonical_chain_tip = Some(StacksBlockId::new(
            &prep_end.consensus_hash,
            &prep_end.canonical_stacks_tip_hash,
        ));
        self.canonical_sortition_tip = Some(prep_end.sortition_id);
        self.canonical_pox_id = Some(pox_id);

        // Start processing from the beginning of the new PoX reward set
        self.handle_new_burnchain_block()
    }
}<|MERGE_RESOLUTION|>--- conflicted
+++ resolved
@@ -14,11 +14,7 @@
 // You should have received a copy of the GNU General Public License
 // along with this program.  If not, see <http://www.gnu.org/licenses/>.
 
-<<<<<<< HEAD
-use std::collections::{HashSet, VecDeque};
-=======
-use std::collections::{HashMap, VecDeque};
->>>>>>> 57953c0a
+use std::collections::{HashMap, HashSet, VecDeque};
 use std::convert::{TryFrom, TryInto};
 use std::sync::mpsc::SyncSender;
 use std::time::Duration;
@@ -34,18 +30,12 @@
     BlockHeaderHash, BlockSnapshot, ConsensusHash,
 };
 use chainstate::stacks::{
-<<<<<<< HEAD
-    boot::{boot_code_id, STACKS_BOOT_CODE_CONTRACT_ADDRESS},
-    db::{ClarityTx, StacksChainState, StacksHeaderInfo},
-    events::StacksTransactionEvent,
-=======
-    boot::STACKS_BOOT_CODE_CONTRACT_ADDRESS_STR,
+    boot::{boot_code_id, STACKS_BOOT_CODE_CONTRACT_ADDRESS, STACKS_BOOT_CODE_CONTRACT_ADDRESS_STR},
     db::{
         accounts::MinerReward, ChainStateBootData, ClarityTx, MinerRewardInfo, StacksChainState,
         StacksHeaderInfo,
     },
->>>>>>> 57953c0a
-    events::StacksTransactionReceipt,
+    events::{StacksTransactionReceipt, StacksTransactionEvent, TransactionOrigin},
     Error as ChainstateError, StacksAddress, StacksBlock, StacksBlockHeader, StacksBlockId,
     TransactionPayload,
 };
@@ -254,14 +244,7 @@
     pub fn run(
         chain_state_db: StacksChainState,
         burnchain: Burnchain,
-<<<<<<< HEAD
-        stacks_mainnet: bool,
-        stacks_chain_id: u32,
-        initial_balances: Option<Vec<(PrincipalData, u64)>>,
-        block_limit: ExecutionCost,
         attachments_tx: SyncSender<HashSet<AttachmentInstance>>,
-=======
->>>>>>> 57953c0a
         dispatcher: &mut T,
         comms: CoordinatorReceivers,
     ) where
@@ -649,8 +632,8 @@
 
                     let mut attachments_instances = HashSet::new();
                     for receipt in block_receipt.tx_receipts.iter() {
-                        if let TransactionPayload::ContractCall(ref contract_call) =
-                            receipt.transaction.payload
+                        if let TransactionOrigin::Stacks(ref transaction) = receipt.transaction {
+                            if let TransactionPayload::ContractCall(ref contract_call) = transaction.payload
                         {
                             let contract_id = contract_call.to_clarity_contract_id();
                             if self.atlas_config.contracts.contains(&contract_id) {
@@ -671,6 +654,7 @@
                                         }
                                     }
                                 }
+                            }
                             }
                         }
                     }
