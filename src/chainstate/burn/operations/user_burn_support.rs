/*
 copyright: (c) 2013-2018 by Blockstack PBC, a public benefit corporation.

 This file is part of Blockstack.

 Blockstack is free software. You may redistribute or modify
 it under the terms of the GNU General Public License as published by
 the Free Software Foundation, either version 3 of the License or
 (at your option) any later version.

 Blockstack is distributed in the hope that it will be useful,
 but WITHOUT ANY WARRANTY, including without the implied warranty of
 MERCHANTABILITY or FITNESS FOR A PARTICULAR PURPOSE. See the
 GNU General Public License for more details.

 You should have received a copy of the GNU General Public License
 along with Blockstack. If not, see <http://www.gnu.org/licenses/>.
*/
use std::marker::PhantomData;
use std::io::{Read, Write};

use chainstate::burn::operations::Error as op_error;
use chainstate::burn::ConsensusHash;
use chainstate::burn::Opcodes;
use chainstate::burn::BlockHeaderHash;
use chainstate::burn::db::sortdb::{ SortitionHandleConn };
use chainstate::stacks::index::TrieHash;

use chainstate::burn::operations::{
    LeaderBlockCommitOp,
    LeaderKeyRegisterOp,
    UserBurnSupportOp,
    BlockstackOperation,
    BlockstackOperationType,
    parse_u32_from_be,
    parse_u16_from_be
};

use burnchains::BurnchainBlockHeader;
use burnchains::BurnchainTransaction;
use burnchains::Txid;
use burnchains::Address;
use burnchains::PublicKey;
use burnchains::BurnchainHeaderHash;
use burnchains::Burnchain;

use net::StacksMessageCodec;
use net::codec::{write_next};
use net::Error as net_error;

use util::hash::Hash160;
use util::vrf::{VRF, VRFPublicKey};
use util::log;

use util::db::DBConn;
use util::db::DBTx;

// return type for parse_data (below)
struct ParsedData {
    pub consensus_hash: ConsensusHash,
    pub public_key: VRFPublicKey,
    pub key_block_ptr: u32,
    pub key_vtxindex: u16,
    pub block_header_hash_160: Hash160,
}

impl UserBurnSupportOp {
    fn parse_data(data: &Vec<u8>) -> Option<ParsedData> {
        /*
            Wire format:

            0      2  3              22                       54                 74       78        80
            |------|--|---------------|-----------------------|------------------|--------|---------|
             magic  op consensus hash    proving public key       block hash 160   key blk  key
                       (truncated by 1)                                                     vtxindex

            
             Note that `data` is missing the first 3 bytes -- the magic and op have been stripped
        */
        if data.len() < 77 {
            warn!("USER_BURN_SUPPORT payload is malformed ({} bytes)", data.len());
            return None;
        }

        let mut consensus_hash_trunc = data[0..19].to_vec();
        consensus_hash_trunc.push(0);
        
        let consensus_hash = ConsensusHash::from_vec(&consensus_hash_trunc).expect("FATAL: invalid data slice for consensus hash");
        let pubkey = match VRFPublicKey::from_bytes(&data[19..51].to_vec()) {
            Some(pubk) => {
                pubk
            },
            None => {
                warn!("Invalid VRF public key");
                return None;
            }
        };

        let block_header_hash_160 = Hash160::from_vec(&data[51..71].to_vec()).expect("FATAL: invalid data slice for block hash160");
        let key_block_ptr = parse_u32_from_be(&data[71..75]).unwrap();
        let key_vtxindex = parse_u16_from_be(&data[75..77]).unwrap();

        Some(ParsedData {
            consensus_hash,
            public_key: pubkey,
            block_header_hash_160,
            key_block_ptr,
            key_vtxindex,
        })
    }

    fn parse_from_tx(block_height: u64, block_hash: &BurnchainHeaderHash, tx: &BurnchainTransaction) -> Result<UserBurnSupportOp, op_error> {
        // can't be too careful...
        let inputs = tx.get_signers();
        let outputs = tx.get_recipients();

        if inputs.len() == 0 || outputs.len() == 0 {
            test_debug!("Invalid tx: inputs: {}, outputs: {}", inputs.len(), outputs.len());
            return Err(op_error::InvalidInput);
        }

        if outputs.len() < 2 {
            test_debug!("Invalid tx: inputs: {}, outputs: {}", inputs.len(), outputs.len());
            return Err(op_error::InvalidInput);
        }

        if tx.opcode() != Opcodes::UserBurnSupport as u8 {
            test_debug!("Invalid tx: invalid opcode {}", tx.opcode());
            return Err(op_error::InvalidInput);
        }

        // outputs[0] should be the burn output
        if !outputs[0].address.is_burn() {
            // wrong burn output
            test_debug!("Invalid tx: burn output missing (got {:?})", outputs[0]);
            return Err(op_error::ParseError);
        }

        let burn_fee = outputs[0].amount;

        let data = match UserBurnSupportOp::parse_data(&tx.data()) {
            None => {
                test_debug!("Invalid tx data");
                return Err(op_error::ParseError);
            },
            Some(d) => d
        };

        // basic sanity checks
        if data.key_block_ptr == 0 {
            warn!("Invalid tx: key block pointer must be positive");
            return Err(op_error::ParseError);
        }

        if data.key_block_ptr as u64 > block_height {
            warn!("Invalid tx: key block back-pointer {} exceeds block height {}", data.key_block_ptr, block_height);
            return Err(op_error::ParseError);
        }

        Ok(UserBurnSupportOp {
            address: outputs[1].address.clone(),
            consensus_hash: data.consensus_hash,
            public_key: data.public_key,
            block_header_hash_160: data.block_header_hash_160,
            key_block_ptr: data.key_block_ptr,
            key_vtxindex: data.key_vtxindex,
            burn_fee: burn_fee,

            txid: tx.txid(),
            vtxindex: tx.vtxindex(),
            block_height: block_height,
            burn_header_hash: block_hash.clone(),
        })
    }
}

impl StacksMessageCodec for UserBurnSupportOp {

    /*
        Wire format:

        0      2  3              22                       54                 74       78        80
        |------|--|---------------|-----------------------|------------------|--------|---------|
         magic  op consensus hash   proving public key       block hash 160   key blk  key
                (truncated by 1)                                                        vtxindex
    */
    fn consensus_serialize<W: Write>(&self, fd: &mut W) -> Result<(), net_error> {
        write_next(fd, &(Opcodes::UserBurnSupport as u8))?;
        let truncated_consensus = self.consensus_hash.to_bytes();
        fd.write_all(&truncated_consensus[0..19]).map_err(net_error::WriteError)?;    
        fd.write_all(&self.public_key.as_bytes()[..]).map_err(net_error::WriteError)?;    
        write_next(fd, &self.block_header_hash_160)?;
        write_next(fd, &self.key_block_ptr)?;
        write_next(fd, &self.key_vtxindex)?;
        Ok(())
    }

    fn consensus_deserialize<R: Read>(_fd: &mut R) -> Result<UserBurnSupportOp, net_error> {
        // Op deserialized through burchain indexer
        unimplemented!();
    }
}

impl BlockstackOperation for UserBurnSupportOp {
    fn from_tx(block_header: &BurnchainBlockHeader, tx: &BurnchainTransaction) -> Result<UserBurnSupportOp, op_error> {
        UserBurnSupportOp::parse_from_tx(block_header.block_height, &block_header.block_hash, tx)
    }
}

impl UserBurnSupportOp {
    pub fn check(&self, burnchain: &Burnchain, tx: &SortitionHandleConn) -> Result<(), op_error> {
        let leader_key_block_height = self.key_block_ptr as u64;

        /////////////////////////////////////////////////////////////////
        // Consensus hash must be recent and valid
        /////////////////////////////////////////////////////////////////
   
        // NOTE: we only care about the first 19 bytes
        let is_fresh = tx.is_fresh_consensus_hash_check_19b(
            burnchain.consensus_hash_lifetime.into(), &self.consensus_hash)?;

        if !is_fresh {
            warn!("Invalid user burn: invalid consensus hash {}", &self.consensus_hash);
            return Err(op_error::UserBurnSupportBadConsensusHash);
        }

        /////////////////////////////////////////////////////////////////////////////////////
        // There must exist a previously-accepted LeaderKeyRegisterOp that matches this 
        // user support burn's VRF public key.
        /////////////////////////////////////////////////////////////////////////////////////
        if self.key_block_ptr == 0 {
            warn!("Invalid tx: key block back-pointer must be positive");
            return Err(op_error::ParseError);
        }

        if self.key_block_ptr as u64 > self.block_height {
            warn!("Invalid tx: key block back-pointer {} exceeds block height {}", self.key_block_ptr, self.block_height);
            return Err(op_error::ParseError);
        }

        let register_key_opt = tx.get_leader_key_at(leader_key_block_height, self.key_vtxindex.into())?;

        if register_key_opt.is_none() {
            warn!("Invalid user burn: no such leader VRF key {}", &self.public_key.to_hex());
            return Err(op_error::UserBurnSupportNoLeaderKey);
        }
        
        /////////////////////////////////////////////////////////////////////////////////////
        // The block hash can't be checked here -- the corresponding LeaderBlockCommitOp may
        // not have been checked yet, so we don't know yet if it exists.  The sortition
        // algorithm will carry out this check, and only consider user burns if they match
        // a block commit and the commit's corresponding leader key.
        /////////////////////////////////////////////////////////////////////////////////////

        Ok(())
    }
}

#[cfg(test)]
mod tests {
    use super::*;
    use burnchains::bitcoin::blocks::BitcoinBlockParser;
    use burnchains::bitcoin::BitcoinNetworkType;
    use burnchains::*;

    use burnchains::bitcoin::keys::BitcoinPublicKey;
    use burnchains::bitcoin::address::BitcoinAddress;

    use chainstate::burn::operations::{
        LeaderBlockCommitOp,
        LeaderKeyRegisterOp,
        UserBurnSupportOp,
        BlockstackOperation,
        BlockstackOperationType
    };

    use chainstate::burn::*;
    use chainstate::burn::db::sortdb::*;
    
    use chainstate::stacks::StacksAddress;
    
    use deps::bitcoin::network::serialize::deserialize;
    use deps::bitcoin::blockdata::transaction::Transaction;

    use util::hash::{hex_bytes, Hash160, to_hex};
    use util::log;
    use util::get_epoch_time_secs;

    struct OpFixture {
        txstr: String,
        opstr: String,
        result: Option<UserBurnSupportOp>
    }

    struct CheckFixture {
        op: UserBurnSupportOp,
        res: Result<(), op_error>
    }

    fn make_tx(hex_str: &str) -> Result<Transaction, &'static str> {
        let tx_bin = hex_bytes(hex_str)
            .map_err(|_e| "failed to decode hex string")?;
        let tx = deserialize(&tx_bin.to_vec())
            .map_err(|_e| "failed to deserialize")?;
        Ok(tx)
    }

    #[test]
    fn test_parse() {
        let vtxindex = 1;
        let _block_height = 694;
        let burn_header_hash = BurnchainHeaderHash::from_hex("0000000000000000000000000000000000000000000000000000000000000000").unwrap();

        let tx_fixtures = vec![
            OpFixture {
                txstr: "01000000011111111111111111111111111111111111111111111111111111111111111111000000006a47304402204c51707ac34b6dcbfc518ba40c5fc4ef737bf69cc21a9f8a8e6f621f511f78e002200caca0f102d5df509c045c4fe229d957aa7ef833dc8103dc2fe4db15a22bab9e012102d8015134d9db8178ac93acbc43170a2f20febba5087a5b0437058765ad5133d000000000030000000000000000536a4c5069645f2222222222222222222222222222222222222222a366b51292bef4edd64063d9145c617fec373bceb0758e98cd72becd84d54c7a3333333333333333333333333333333333333333010203040539300000000000001976a914000000000000000000000000000000000000000088aca05b0000000000001976a9140be3e286a15ea85882761618e366586b5574100d88ac00000000".to_string(),
                opstr: "69645f2222222222222222222222222222222222222222a366b51292bef4edd64063d9145c617fec373bceb0758e98cd72becd84d54c7a33333333333333333333333333333333333333330102030405".to_string(),
                result: Some(UserBurnSupportOp {
                    address: StacksAddress::from_bitcoin_address(&BitcoinAddress::from_string(&"mgbpit8FvkVJ9kuXY8QSM5P7eibnhcEMBk".to_string()).unwrap()),
                    consensus_hash: ConsensusHash::from_bytes(&hex_bytes("2222222222222222222222222222222222222200").unwrap()).unwrap(),
                    public_key: VRFPublicKey::from_bytes(&hex_bytes("22a366b51292bef4edd64063d9145c617fec373bceb0758e98cd72becd84d54c").unwrap()).unwrap(),
                    block_header_hash_160: Hash160::from_bytes(&hex_bytes("7a33333333333333333333333333333333333333").unwrap()).unwrap(),
                    key_block_ptr: 0x33010203,
                    key_vtxindex: 0x0405,
                    burn_fee: 12345,

                    txid: Txid::from_bytes_be(&hex_bytes("1d5cbdd276495b07f0e0bf0181fa57c175b217bc35531b078d62fc20986c716c").unwrap()).unwrap(),
                    vtxindex: vtxindex,
                    block_height: 0x33010203 + 1,
                    burn_header_hash: burn_header_hash,
                })
            },
            OpFixture {
                // invalid -- no burn output
                txstr: "01000000011111111111111111111111111111111111111111111111111111111111111111000000006a473044022073490a3958b9e6128d3b7a4a8c77203c56862b2da382e96551f7efae7029b0e1022046672d1e61bdfd3dca9cc199bffd0bfb9323e432f8431bb6749da3c5bd06e9ca012102d8015134d9db8178ac93acbc43170a2f20febba5087a5b0437058765ad5133d000000000020000000000000000536a4c5069645f2222222222222222222222222222222222222222a366b51292bef4edd64063d9145c617fec373bceb0758e98cd72becd84d54c7a33333333333333333333333333333333333333330102030405a05b0000000000001976a9140be3e286a15ea85882761618e366586b5574100d88ac00000000".to_string(),
                opstr: "69645f2222222222222222222222222222222222222222a366b51292bef4edd64063d9145c617fec373bceb0758e98cd72becd84d54c7a33333333333333333333333333333333333333330102030405".to_string(),
                result: None,
            },
            OpFixture {
                // invalid -- bad public key
                txstr: "01000000011111111111111111111111111111111111111111111111111111111111111111000000006a47304402202bf944fa4d1dbbdd4f53e915c85f07c8a5afbf917f7cc9169e9c7d3bbadff05a022064b33a1020dd9cdd0ac6de213ee1bd8f364c9c876e716ad289f324c2a4bbe48a012102d8015134d9db8178ac93acbc43170a2f20febba5087a5b0437058765ad5133d000000000030000000000000000536a4c5069645f2222222222222222222222222222222222222222a366b51292bef4edd64063d9145c617fec373bceb0758e98cd72becd84d54c7b3333333333333333333333333333333333333333010203040539300000000000001976a914000000000000000000000000000000000000000088aca05b0000000000001976a9140be3e286a15ea85882761618e366586b5574100d88ac00000000".to_string(),
                opstr: "69645f2222222222222222222222222222222222222222a366b51292bef4edd64063d9145c617fec373bceb0758e98cd72becd84d54c7a33333333333333333333333333333333333333330102030405".to_string(),
                result: None,
            },
            OpFixture {
                // invalid -- too short 
                txstr: "01000000011111111111111111111111111111111111111111111111111111111111111111000000006a473044022038534377d738ba91df50a4bc885bcd6328520438d42cc29636cc299a24dcb4c202202953e87b6c176697d01d66a742a27fd48b8d2167fb9db184d59a3be23a59992e012102d8015134d9db8178ac93acbc43170a2f20febba5087a5b0437058765ad5133d0000000000300000000000000004c6a4a69645f2222222222222222222222222222222222222222a366b51292bef4edd64063d9145c617fec373bceb0758e98cd72becd84d54c7a3333333333333333333333333333333333333339300000000000001976a914000000000000000000000000000000000000000088aca05b0000000000001976a9140be3e286a15ea85882761618e366586b5574100d88ac00000000".to_string(),
                opstr: "69645f2222222222222222222222222222222222222222a366b51292bef4edd64063d9145c617fec373bceb0758e98cd72becd84d54c7a33333333333333333333333333333333333333330102030405".to_string(),
                result: None,
            },
            OpFixture {
                // invalid -- wrong opcode
                txstr: "01000000011111111111111111111111111111111111111111111111111111111111111111000000006a47304402200e6dbb4ccefc44582135091678a49228716431583dab3d789b1211d5737d02e402205b523ad156cad4ae6bb29f046b144c8c82b7c85698616ee8f5d59ea40d594dd4012102d8015134d9db8178ac93acbc43170a2f20febba5087a5b0437058765ad5133d000000000030000000000000000536a4c5069645e2222222222222222222222222222222222222222a366b51292bef4edd64063d9145c617fec373bceb0758e98cd72becd84d54c7a3333333333333333333333333333333333333333010203040539300000000000001976a914000000000000000000000000000000000000000088aca05b0000000000001976a9140be3e286a15ea85882761618e366586b5574100d88ac00000000".to_string(),
                opstr: "69645f2222222222222222222222222222222222222222a366b51292bef4edd64063d9145c617fec373bceb0758e98cd72becd84d54c7a33333333333333333333333333333333333333330102030405".to_string(),
                result: None,
            }
        ];

        let parser = BitcoinBlockParser::new(BitcoinNetworkType::Testnet, BLOCKSTACK_MAGIC_MAINNET);

        for tx_fixture in tx_fixtures {
            let tx = make_tx(&tx_fixture.txstr).unwrap();
            let burnchain_tx = BurnchainTransaction::Bitcoin(parser.parse_tx(&tx, vtxindex as usize).unwrap());
            
            let header = match tx_fixture.result {
                Some(ref op) => {
                    BurnchainBlockHeader {
                        block_height: op.block_height,
                        block_hash: op.burn_header_hash.clone(),
                        parent_block_hash: op.burn_header_hash.clone(),
                        num_txs: 1,
                        timestamp: get_epoch_time_secs()
                    }
                },
                None => {
                    BurnchainBlockHeader {
                        block_height: 0,
                        block_hash: BurnchainHeaderHash([0u8; 32]),
                        parent_block_hash: BurnchainHeaderHash([0u8; 32]),
                        num_txs: 0,
                        timestamp: get_epoch_time_secs()
                    }
                }
            };

            let op = UserBurnSupportOp::from_tx(&header, &burnchain_tx);
            
            match (op, tx_fixture.result) {
                (Ok(parsed_tx), Some(result)) => {

                    let opstr = {
                        let mut buffer= vec![];
                        let mut magic_bytes = BLOCKSTACK_MAGIC_MAINNET.as_bytes().to_vec();
                        buffer.append(&mut magic_bytes);
                        parsed_tx.consensus_serialize(&mut buffer).expect("FATAL: invalid operation");
                        to_hex(&buffer)
                    };

                    assert_eq!(tx_fixture.opstr, opstr);
                    assert_eq!(parsed_tx, result);
                },
                (Err(_e), None) => {},
                (Ok(_parsed_tx), None) => {
                    test_debug!("Parsed a tx when we should not have");
                    assert!(false);
                },
                (Err(_e), Some(_result)) => {
                    test_debug!("Did not parse a tx when we should have: {:?}", _result);
                    assert!(false);
                }
            };
        }
    }

    #[test]
    fn test_check() {
        let first_block_height = 121;
        let first_burn_hash = BurnchainHeaderHash::from_hex("0000000000000000000000000000000000000000000000000000000000000123").unwrap();
        
        let block_122_hash = BurnchainHeaderHash::from_hex("0000000000000000000000000000000000000000000000000000000000000002").unwrap();
        let block_123_hash = BurnchainHeaderHash::from_hex("0000000000000000000000000000000000000000000000000000000000000003").unwrap();
        let block_124_hash = BurnchainHeaderHash::from_hex("0000000000000000000000000000000000000000000000000000000000000004").unwrap();
        let block_125_hash = BurnchainHeaderHash::from_hex("0000000000000000000000000000000000000000000000000000000000000005").unwrap();
        let block_126_hash = BurnchainHeaderHash::from_hex("0000000000000000000000000000000000000000000000000000000000000006").unwrap();
        let block_127_hash = BurnchainHeaderHash::from_hex("0000000000000000000000000000000000000000000000000000000000000007").unwrap();
        let block_128_hash = BurnchainHeaderHash::from_hex("0000000000000000000000000000000000000000000000000000000000000008").unwrap();
        let block_129_hash = BurnchainHeaderHash::from_hex("0000000000000000000000000000000000000000000000000000000000000009").unwrap();
        let block_130_hash = BurnchainHeaderHash::from_hex("000000000000000000000000000000000000000000000000000000000000000a").unwrap();
        let block_131_hash = BurnchainHeaderHash::from_hex("000000000000000000000000000000000000000000000000000000000000000b").unwrap();
        
        let block_header_hashes = [
            block_122_hash.clone(),
            block_123_hash.clone(),
            block_124_hash.clone(),
            block_125_hash.clone(),
            block_126_hash.clone(),
            block_127_hash.clone(),
            block_128_hash.clone(),
            block_129_hash.clone(),
            block_130_hash.clone(),
            block_131_hash.clone(),
        ];
        let burnchain = Burnchain {
            pox_constants: PoxConstants::test_default(),
            peer_version: 0x012345678,
            network_id: 0x9abcdef0,
            chain_name: "bitcoin".to_string(),
            network_name: "testnet".to_string(),
            working_dir: "/nope".to_string(),
            consensus_hash_lifetime: 24,
            stable_confirmations: 7,
            first_block_height: first_block_height,
            first_block_hash: first_burn_hash.clone()
        };
        
        let mut db = SortitionDB::connect_test(first_block_height, &first_burn_hash).unwrap();

        let leader_key_1 = LeaderKeyRegisterOp { 
            consensus_hash: ConsensusHash::from_bytes(&hex_bytes("0000000000000000000000000000000000000000").unwrap()).unwrap(),
            public_key: VRFPublicKey::from_bytes(&hex_bytes("a366b51292bef4edd64063d9145c617fec373bceb0758e98cd72becd84d54c7a").unwrap()).unwrap(),
            memo: vec![01, 02, 03, 04, 05],
            address: StacksAddress::from_bitcoin_address(&BitcoinAddress::from_scriptpubkey(BitcoinNetworkType::Testnet, &hex_bytes("76a9140be3e286a15ea85882761618e366586b5574100d88ac").unwrap()).unwrap()),

            txid: Txid::from_bytes_be(&hex_bytes("1bfa831b5fc56c858198acb8e77e5863c1e9d8ac26d49ddb914e24d8d4083562").unwrap()).unwrap(),
            vtxindex: 456,
            block_height: 123,
            burn_header_hash: block_123_hash.clone(),
        };

        let block_ops = vec![
            // 122
            vec![],
            // 123
            vec![
                BlockstackOperationType::LeaderKeyRegister(leader_key_1.clone())
            ],
            // 124
            vec![],
            // 125
            vec![],
            // 126
            vec![],
            // 127
            vec![],
            // 128
            vec![],
            // 129
            vec![],
            // 130
            vec![],
            // 131
            vec![],
        ];
        
        // populate consensus hashes
        let tip_index_root = {
            let mut prev_snapshot = SortitionDB::get_first_block_snapshot(db.conn()).unwrap(); 
            for i in 0..10 {
                let mut snapshot_row = BlockSnapshot {
                    pox_valid: true,
                    block_height: i + 1 + first_block_height,
                    burn_header_timestamp: get_epoch_time_secs(),
                    burn_header_hash: block_header_hashes[i as usize].clone(),
                    sortition_id: SortitionId(block_header_hashes[i as usize].0.clone()),
                    parent_burn_header_hash: prev_snapshot.burn_header_hash.clone(),
                    consensus_hash: ConsensusHash::from_bytes(&[0,0,0,0,0,0,0,0,0,0,0,0,0,0,0,0,0,0,0,(i + 1) as u8]).unwrap(),
                    ops_hash: OpsHash::from_bytes(&[0,0,0,0,0,0,0,0,0,0,0,0,0,0,0,0,0,0,0,0,0,0,0,0,0,0,0,0,0,0,0,i as u8]).unwrap(),
                    total_burn: i,
                    sortition: true,
                    sortition_hash: SortitionHash::initial(),
                    winning_block_txid: Txid::from_hex("0000000000000000000000000000000000000000000000000000000000000000").unwrap(),
                    winning_stacks_block_hash: BlockHeaderHash::from_hex("0000000000000000000000000000000000000000000000000000000000000000").unwrap(),
                    index_root: TrieHash::from_empty_data(),
                    num_sortitions: i + 1,
                    stacks_block_accepted: false,
                    stacks_block_height: 0,
                    arrival_index: 0,
                    canonical_stacks_tip_height: 0,
                    canonical_stacks_tip_hash: BlockHeaderHash([0u8; 32]),
                    canonical_stacks_tip_consensus_hash: ConsensusHash([0u8; 20]),
                };
                let mut tx = SortitionHandleTx::begin(&mut db, &prev_snapshot.sortition_id).unwrap();

<<<<<<< HEAD
                let tip_index_root = tx.append_chain_tip_snapshot(&prev_snapshot, &snapshot_row, &block_ops[i as usize], &vec![], None, None).unwrap();
=======
                let tip_index_root = tx.append_chain_tip_snapshot(&prev_snapshot, &snapshot_row, &block_ops[i as usize], None).unwrap();
>>>>>>> e8e43a29
                snapshot_row.index_root = tip_index_root;

                tx.commit().unwrap();
                prev_snapshot = snapshot_row;
            }
            
            prev_snapshot.index_root.clone()
        };

        let check_fixtures = vec![
            CheckFixture {
                // reject -- bad consensus hash
                op: UserBurnSupportOp {
                    address: StacksAddress::new(1, Hash160([1u8; 20])),
                    consensus_hash: ConsensusHash::from_bytes(&hex_bytes("1000000000000000000000000000000000000000").unwrap()).unwrap(),
                    public_key: VRFPublicKey::from_bytes(&hex_bytes("a366b51292bef4edd64063d9145c617fec373bceb0758e98cd72becd84d54c7a").unwrap()).unwrap(),
                    block_header_hash_160: Hash160::from_bytes(&hex_bytes("7150f635054b87df566a970b21e07030d6444bf2").unwrap()).unwrap(),       // 22222....2222
                    key_block_ptr: 123,
                    key_vtxindex: 456,
                    burn_fee: 10000,

                    txid: Txid::from_bytes_be(&hex_bytes("1d5cbdd276495b07f0e0bf0181fa57c175b217bc35531b078d62fc20986c716b").unwrap()).unwrap(),
                    vtxindex: 13,
                    block_height: 124,
                    burn_header_hash: block_124_hash.clone(),
                },
                res: Err(op_error::UserBurnSupportBadConsensusHash),
            },
            CheckFixture {
                // reject -- no leader key
                op: UserBurnSupportOp {
                    address: StacksAddress::new(1, Hash160([1u8; 20])),
                    consensus_hash: ConsensusHash::from_bytes(&hex_bytes("0000000000000000000000000000000000000000").unwrap()).unwrap(),
                    public_key: VRFPublicKey::from_bytes(&hex_bytes("bb519494643f79f1dea0350e6fb9a1da88dfdb6137117fc2523824a8aa44fe1c").unwrap()).unwrap(),
                    block_header_hash_160: Hash160::from_bytes(&hex_bytes("7150f635054b87df566a970b21e07030d6444bf2").unwrap()).unwrap(),       // 22222....2222
                    key_block_ptr: 123,
                    key_vtxindex: 457,
                    burn_fee: 10000,

                    txid: Txid::from_bytes_be(&hex_bytes("1d5cbdd276495b07f0e0bf0181fa57c175b217bc35531b078d62fc20986c716b").unwrap()).unwrap(),
                    vtxindex: 13,
                    block_height: 124,
                    burn_header_hash: block_124_hash.clone(),
                },
                res: Err(op_error::UserBurnSupportNoLeaderKey),
            },
            CheckFixture {
                // accept 
                op: UserBurnSupportOp {
                    address: StacksAddress::new(1, Hash160([1u8; 20])),
                    consensus_hash: ConsensusHash::from_bytes(&hex_bytes("0000000000000000000000000000000000000000").unwrap()).unwrap(),
                    public_key: VRFPublicKey::from_bytes(&hex_bytes("a366b51292bef4edd64063d9145c617fec373bceb0758e98cd72becd84d54c7a").unwrap()).unwrap(),
                    block_header_hash_160: Hash160::from_bytes(&hex_bytes("7150f635054b87df566a970b21e07030d6444bf2").unwrap()).unwrap(),       // 22222....2222
                    key_block_ptr: 123,
                    key_vtxindex: 456,
                    burn_fee: 10000,

                    txid: Txid::from_bytes_be(&hex_bytes("1d5cbdd276495b07f0e0bf0181fa57c175b217bc35531b078d62fc20986c716b").unwrap()).unwrap(),
                    vtxindex: 13,
                    block_height: 124,
                    burn_header_hash: block_124_hash.clone(),
                },
                res: Ok(())
            }
        ];

        for fixture in check_fixtures {
            let header = BurnchainBlockHeader {
                block_height: fixture.op.block_height,
                block_hash: fixture.op.burn_header_hash.clone(),
                parent_block_hash: fixture.op.burn_header_hash.clone(),
                num_txs: 1,
                timestamp: get_epoch_time_secs()
            };
            let ic = db.index_handle(&SortitionId::stubbed(&fixture.op.burn_header_hash));
            assert_eq!(format!("{:?}", &fixture.res), format!("{:?}", &fixture.op.check(&burnchain, &ic)));
        }
    }
}
<|MERGE_RESOLUTION|>--- conflicted
+++ resolved
@@ -521,11 +521,7 @@
                 };
                 let mut tx = SortitionHandleTx::begin(&mut db, &prev_snapshot.sortition_id).unwrap();
 
-<<<<<<< HEAD
-                let tip_index_root = tx.append_chain_tip_snapshot(&prev_snapshot, &snapshot_row, &block_ops[i as usize], &vec![], None, None).unwrap();
-=======
-                let tip_index_root = tx.append_chain_tip_snapshot(&prev_snapshot, &snapshot_row, &block_ops[i as usize], None).unwrap();
->>>>>>> e8e43a29
+                let tip_index_root = tx.append_chain_tip_snapshot(&prev_snapshot, &snapshot_row, &block_ops[i as usize], None, None).unwrap();
                 snapshot_row.index_root = tip_index_root;
 
                 tx.commit().unwrap();
