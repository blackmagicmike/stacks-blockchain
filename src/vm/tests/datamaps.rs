--- conflicted
+++ resolved
@@ -175,46 +175,6 @@
     assert_executes(expected, &test_get);
 }
 
-<<<<<<< HEAD
-=======
-
-#[test]
-fn test_fetch_contract_entry() {
-    let kv_store_contract_src = r#"
-        (define-map kv-store ((key int)) ((value int)))
-        (define-read-only (kv-get (key int))
-            (unwrap! (get value (map-get? kv-store {key key})) 0))
-        (begin (map-insert kv-store {key 42} {value 42}))"#;
-
-    let proxy_src = r#"
-        (define-private (fetch-via-conntract-call)
-            (contract-call? .kv-store-contract kv-get 42))
-        (define-private (fetch-via-contract-map-get?-using-explicit-tuple)
-            (unwrap! (get value (contract-map-get? .kv-store-contract kv-store (tuple (key 42)))) 0))
-        (define-private (fetch-via-contract-map-get?-using-implicit-tuple)
-            (unwrap! (get value (contract-map-get? .kv-store-contract kv-store {key 42})) 0))
-        (define-private (fetch-via-contract-map-get?-using-bound-tuple)
-            (let ((t (tuple (key 42))))
-            (unwrap! (get value (contract-map-get? .kv-store-contract kv-store t)) 0)))"#;
-
-    let mut marf = MemoryBackingStore::new();
-    let mut owned_env = OwnedEnvironment::new(marf.as_clarity_db());
-
-    let sender = StandardPrincipalData::transient().into();
-    let mut env = owned_env.get_exec_environment(Some(sender));
-    let kv_contract_identifier = QualifiedContractIdentifier::local("kv-store-contract").unwrap();
-    let _r = env.initialize_contract(kv_contract_identifier, kv_store_contract_src).unwrap();
-
-    let contract_identifier = QualifiedContractIdentifier::local("proxy-contract").unwrap();
-    env.initialize_contract(contract_identifier.clone(), proxy_src).unwrap();
-
-    assert_eq!(Value::Int(42), env.eval_read_only(&contract_identifier, "(fetch-via-conntract-call)").unwrap());
-    assert_eq!(Value::Int(42), env.eval_read_only(&contract_identifier, "(fetch-via-contract-map-get?-using-implicit-tuple)").unwrap());
-    assert_eq!(Value::Int(42), env.eval_read_only(&contract_identifier, "(fetch-via-contract-map-get?-using-explicit-tuple)").unwrap());
-    assert_eq!(Value::Int(42), env.eval_read_only(&contract_identifier, "(fetch-via-contract-map-get?-using-bound-tuple)").unwrap());
-}
-
->>>>>>> 13f08fd3
 #[test]
 fn test_set_int_variable() {
         let contract_src = r#"
