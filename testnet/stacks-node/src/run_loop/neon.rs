--- conflicted
+++ resolved
@@ -8,12 +8,9 @@
 use stacks::chainstate::burn::db::sortdb::SortitionDB;
 use stacks::chainstate::coordinator::comm::{CoordinatorChannels, CoordinatorReceivers};
 use stacks::chainstate::coordinator::{ChainsCoordinator, CoordinatorCommunication};
-<<<<<<< HEAD
-use stacks::chainstate::stacks::db::ChainStateBootData;
-=======
 use std::cmp;
 use std::thread;
->>>>>>> a619e313
+use stacks::chainstate::stacks::db::ChainStateBootData;
 
 use super::RunLoopCallbacks;
 
@@ -151,7 +148,6 @@
         }
 
         let mut coordinator_dispatcher = event_dispatcher.clone();
-<<<<<<< HEAD
 
         let (network, _) = self.config.burnchain.get_bitcoin_network();
 
@@ -168,9 +164,6 @@
                 panic!()
             }
         };
-=======
-        let burnchain_config = burnchain.get_burnchain();
->>>>>>> a619e313
         let chainstate_path = self.config.get_chainstate_path();
         let first_burnchain_block_hash = self.config.burnchain.first_block_hash.clone();
         let first_burnchain_block_height = self.config.burnchain.first_block_height;
@@ -194,7 +187,7 @@
                 block_limit,
                 &mut coordinator_dispatcher,
                 coordinator_receivers,
-                Some(&mut boot_data),
+                &mut boot_data,
             );
         });
 
@@ -214,16 +207,12 @@
         .unwrap();
 
         // setup genesis
-<<<<<<< HEAD
-        let node = NeonGenesisNode::new(self.config.clone(), event_dispatcher, Box::new(|_| {}));
-=======
         let node = NeonGenesisNode::new(
             self.config.clone(),
             event_dispatcher,
             burnchain_config.clone(),
-            |_| {},
+            Box::new(|_| {}),
         );
->>>>>>> a619e313
         let mut node = if is_miner {
             node.into_initialized_leader_node(
                 burnchain_tip.clone(),
