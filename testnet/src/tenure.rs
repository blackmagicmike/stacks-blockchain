use super::{Config, BurnchainTip};
use super::node::{TESTNET_CHAIN_ID, ChainTip};

use std::time::{Instant, Duration};
use std::thread;

use stacks::burnchains::Txid;
use stacks::chainstate::stacks::db::{StacksChainState, ClarityTx};
use stacks::chainstate::stacks::{StacksPrivateKey, StacksBlock, StacksWorkScore, StacksTransaction, StacksMicroblock, StacksBlockBuilder};
use stacks::chainstate::burn::VRFSeed;
use stacks::core::mempool::MemPoolDB;
use stacks::util::vrf::VRFProof;

pub struct TenureArtifacts {
    pub anchored_block: StacksBlock,
    pub microblocks: Vec<StacksMicroblock>,
    pub parent_block: BurnchainTip,
    pub burn_fee: u64
}

pub struct Tenure {
    block_builder: Option<StacksBlockBuilder>,
    coinbase_tx: StacksTransaction,
    config: Config,
    pub burnchain_tip: BurnchainTip,
    pub parent_block: ChainTip, 
    pub mem_pool: MemPoolDB,
    pub vrf_seed: VRFSeed,
    burn_fee_cap: u64,
}

impl <'a> Tenure {

    pub fn new(parent_block: ChainTip, 
               coinbase_tx: StacksTransaction,
               config: Config,
               mem_pool: MemPoolDB,
               microblock_secret_key: StacksPrivateKey,  
               burnchain_tip: BurnchainTip,
               vrf_proof: VRFProof,
               burn_fee_cap: u64) -> Tenure {

        let ratio = StacksWorkScore {
            burn: burnchain_tip.block_snapshot.total_burn,
            work: parent_block.metadata.anchored_header.total_work.work + 1,
        };

        let block_builder = match burnchain_tip.block_snapshot.total_burn {
            0 => StacksBlockBuilder::first(
                1, 
                &parent_block.metadata.burn_header_hash, 
                parent_block.metadata.burn_header_timestamp, 
                &vrf_proof, 
                &microblock_secret_key),
            _ => StacksBlockBuilder::from_parent(
                1, 
                &parent_block.metadata, 
                &ratio, 
                &vrf_proof, 
                &microblock_secret_key)
        };

        Self {
            block_builder: Some(block_builder),
            coinbase_tx,
            config,
            burnchain_tip,
            mem_pool,
            parent_block,
            vrf_seed: VRFSeed::from_proof(&vrf_proof),
            burn_fee_cap,
        }
    }

<<<<<<< HEAD
    pub fn handle_txs(&mut self, clarity_tx: &mut ClarityTx<'a>, txs: Vec<StacksTransaction>) {
        for tx in txs {
            let res = self.block_builder.as_mut()
                .expect("BUG: attempted to process tx in tenure that already committed")
                .try_mine_tx(clarity_tx, &tx);
=======
    pub fn handle_txs(&mut self, clarity_tx: &mut ClarityTx<'a>, txs_in_mempool: Vec<StacksTransaction>, candidates: &mut Vec<Txid>) {
        for tx in txs_in_mempool {
            if candidates.contains(&tx.txid()) {
                continue;
            }

            let res = self.block_builder.try_mine_tx(clarity_tx, &tx);
>>>>>>> 790f0de3
            match res {
                Err(e) => error!("Failed mining transaction - {}", e),
                Ok(_) => {
                    candidates.push(tx.txid());
                },
            };
        }
    }

    pub fn run(&mut self) -> Option<TenureArtifacts> {
        info!("Node starting new tenure with VRF {:?}", self.vrf_seed);

        let mut chain_state = StacksChainState::open_with_block_limit(
            false, 
            TESTNET_CHAIN_ID, 
            &self.config.get_chainstate_path(),
            self.config.block_limit.clone()).unwrap();

        let burn_header_hash = self.parent_block.metadata.burn_header_hash;
        let block_hash= self.parent_block.block.block_hash();

<<<<<<< HEAD
        let mut clarity_tx = self.block_builder.as_mut()
            .expect("BUG: attempted to process tx in tenure that already committed")
            .epoch_begin(&mut chain_state).unwrap();
=======
        let mut clarity_tx = self.block_builder.epoch_begin(&mut chain_state).unwrap();
        let mut candidates= vec![];
>>>>>>> 790f0de3

        self.handle_txs(&mut clarity_tx, vec![self.coinbase_tx.clone()], &mut candidates);

        let duration_left: u128 = self.config.burnchain.commit_anchor_block_within as u128;
        let mut elapsed = Instant::now().duration_since(self.burnchain_tip.received_at);
        while duration_left.saturating_sub(elapsed.as_millis()) > 0 {
            let txs_in_mempool = self.mem_pool.poll(&burn_header_hash, &block_hash);
            self.handle_txs(&mut clarity_tx, txs_in_mempool, &mut candidates);
            thread::sleep(Duration::from_millis(1000));
            elapsed = Instant::now().duration_since(self.burnchain_tip.received_at);
        } 

        let mut block_builder = self.block_builder.take()
            .expect("BUG: attempted to process tx in tenure that already committed");

        let anchored_block = block_builder.mine_anchored_block(&mut clarity_tx);

        info!("Finish tenure: {}", anchored_block.block_hash());
        block_builder.epoch_finish(clarity_tx);

        let artifact = TenureArtifacts {
            anchored_block,
            microblocks: vec![],
            parent_block: self.burnchain_tip.clone(),
            burn_fee: self.burn_fee_cap
        };
        Some(artifact)
    }
}<|MERGE_RESOLUTION|>--- conflicted
+++ resolved
@@ -72,21 +72,15 @@
         }
     }
 
-<<<<<<< HEAD
-    pub fn handle_txs(&mut self, clarity_tx: &mut ClarityTx<'a>, txs: Vec<StacksTransaction>) {
-        for tx in txs {
-            let res = self.block_builder.as_mut()
-                .expect("BUG: attempted to process tx in tenure that already committed")
-                .try_mine_tx(clarity_tx, &tx);
-=======
     pub fn handle_txs(&mut self, clarity_tx: &mut ClarityTx<'a>, txs_in_mempool: Vec<StacksTransaction>, candidates: &mut Vec<Txid>) {
         for tx in txs_in_mempool {
             if candidates.contains(&tx.txid()) {
                 continue;
             }
 
-            let res = self.block_builder.try_mine_tx(clarity_tx, &tx);
->>>>>>> 790f0de3
+            let res = self.block_builder.as_mut()
+                .expect("BUG: attempted to process tx in tenure that already committed")
+                .try_mine_tx(clarity_tx, &tx);
             match res {
                 Err(e) => error!("Failed mining transaction - {}", e),
                 Ok(_) => {
@@ -108,14 +102,10 @@
         let burn_header_hash = self.parent_block.metadata.burn_header_hash;
         let block_hash= self.parent_block.block.block_hash();
 
-<<<<<<< HEAD
         let mut clarity_tx = self.block_builder.as_mut()
             .expect("BUG: attempted to process tx in tenure that already committed")
             .epoch_begin(&mut chain_state).unwrap();
-=======
-        let mut clarity_tx = self.block_builder.epoch_begin(&mut chain_state).unwrap();
-        let mut candidates= vec![];
->>>>>>> 790f0de3
+        let mut candidates = vec![];
 
         self.handle_txs(&mut clarity_tx, vec![self.coinbase_tx.clone()], &mut candidates);
 
