--- conflicted
+++ resolved
@@ -29,13 +29,10 @@
 name = "marf_bench"
 harness = false
 
-<<<<<<< HEAD
-=======
 [[bench]]
 name = "large_contract_bench"
 harness = false
 
->>>>>>> 0c1cdd23
 [dependencies]
 byteorder = "1.1"
 rust-ini = "0.13"
@@ -49,10 +46,7 @@
 libc = "0.2"
 lazy_static = "1.4.0"
 toml = "0.5.6"
-<<<<<<< HEAD
-=======
 url = "2.1.1" 
->>>>>>> 0c1cdd23
 sha2 = { version = "0.8.0", optional = true }
 sha2-asm = { version="0.5.3", optional = true }
 
@@ -83,10 +77,7 @@
 [dev-dependencies]
 assert-json-diff = "1.0.0"
 criterion = "0.3"
-<<<<<<< HEAD
-=======
 reqwest = { version = "0.10", features = ["blocking", "json"] }
->>>>>>> 0c1cdd23
 
 [features]
 developer-mode = []
